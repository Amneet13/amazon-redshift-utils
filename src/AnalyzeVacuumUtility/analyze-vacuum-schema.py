#!/usr/bin/env python

'''
analyze-vacuum-schema.py
* Copyright 2015, Amazon.com, Inc. or its affiliates. All Rights Reserved.
*
* Licensed under the Amazon Software License (the "License").
* You may not use this file except in compliance with the License.
* A copy of the License is located at
*
* http://aws.amazon.com/asl/
*
* or in the "license" file accompanying this file. This file is distributed
* on an "AS IS" BASIS, WITHOUT WARRANTIES OR CONDITIONS OF ANY KIND, either
* express or implied. See the License for the specific language governing
* permissions and limitations under the License.
The Redshift Analyze Vacuum Utility gives you the ability to automate VACUUM and ANALYZE operations.
When run, it will analyze or vacuum an entire schema or individual tables. This Utility Analyzes
and Vacuums table(s) in a Redshift Database schema, based on certain parameters like unsorted,
stats off and size of the table and system alerts from stl_explain & stl_alert_event_log.
By turning on/off '--analyze-flag' and  '--vacuum-flag' parameters, you can run it as  'vacuum-only'
or  'analyze-only' utility. This script can be scheduled to run VACUUM and ANALYZE as part of
regular maintenance/housekeeping activities, when there are less database activities (quiet period).
This script will:
   1) Analyze a single table or tables in a schema based on,
        a) Alerts from stl_explain & stl_alert_event_log.
        b) 'stats off' metrics from SVV_TABLE_INFO.
   2) Vacuum a single table or tables in a schema based on,
        a) The alerts from stl_alert_event_log.
        b) The 'unsorted' and 'size' metrics from SVV_TABLE_INFO.
        c) Vacuum reindex to analyze the interleaved sort keys
Srinikri Amazon Web Services (2015)
11/21/2015 : Added support for vacuum reindex to analyze the interleaved sort keys.
09/01/2017 : Fixed issues with interleaved sort key tables per https://github.com/awslabs/amazon-redshift-utils/issues/184
'''

import getopt
import os
import re
import sys
import traceback

import datetime
import pg

__version__ = ".9.1.3.4"

ERROR = 1
INVALID_ARGS = 2
NO_WORK = 3
TERMINATED_BY_USER = 4
NO_CONNECTION = 5

# timeout for retries - 100ms
RETRY_TIMEOUT = 100/1000


def get_env_var(name, defaultVal):
    return os.environ[name] if name in os.environ else defaultVal

master_conn = None
db_connections = {}
db = get_env_var('PGDATABASE', None)
db_user = get_env_var('PGUSER', None)
db_pwd = get_env_var('PGPASSWORD', None)
db_host = get_env_var('PGHOST', None)
db_port = get_env_var('PGPORT', 5439)
db_conn_opts = get_env_var('PGCONNOPTS', None)
schema_name = 'public'
table_name = None
debug = False
output_file_handle = None
do_execute = False
query_slot_count = 1
ignore_errors = False
query_group = None

#set default values to vacuum, analyze variables

analyze_flag       = True
vacuum_flag        = True
vacuum_parameter   = 'FULL'
min_unsorted_pct   = 5
max_unsorted_pct   = 50
deleted_pct        = 5
stats_off_pct      = 10
predicate_cols     = False
max_table_size_mb  = (700*1024)
goback_no_of_days  = 1
query_rank         = 25
min_interleaved_skew = 1.4
min_interleaved_cnt = 0

def execute_query(str):
    conn = get_pg_conn()
    result = None
    query_result = conn.query(str)

    if query_result is not None:
        result = query_result.getresult()

        if debug:
            comment('Query Execution returned %s Results' % (len(result)))

    return result

def commit():
    execute_query('commit')

def rollback():
    execute_query('rollback')

def close_conn(conn):
    try:
        conn.close()
    except Exception as e:
        if debug:
            print(e)

def cleanup():
    # close all connections and close the output file
    if master_conn is not None:
        close_conn(master_conn)

    for key in db_connections:
        if db_connections[key] is not None:
            close_conn(db_connections[key])

    if output_file_handle is not None:
        output_file_handle.close()

def comment(string):
    datetime_str = str(datetime.datetime.now())
    if (string is not None):
        if re.match('.*\\n.*',string) is not None:
            write('/* [%s]\n%s\n*/\n' % (str(os.getpid()),string))
        else:
            write('-- %s [%s] %s' % (datetime_str,str(os.getpid()),string))

def print_statements(statements):
    if statements is not None:
        for s in statements:
            if s is not None:
                write(s)

def write(s):
    # write output to all the places we want it
    print(s)
    if output_file_handle is not None:
        output_file_handle.write( str(s) + "\n")
        output_file_handle.flush()

def get_pg_conn():
    pid = str(os.getpid())

    conn = None

    # get the database connection for this PID
    try:
        conn = db_connections[pid]
    except KeyError:
        pass

    if conn is None:
        # connect to the database
        if debug:
            comment('Connect [%s] %s:%s:%s:%s' % (pid,db_host,db_port,db,db_user))

        try:
            options = 'keepalives=1 keepalives_idle=200 keepalives_interval=200 keepalives_count=5'
            if db_conn_opts is not None:
                options = options + ' ' + db_conn_opts

            connection_string = "host=%s port=%s dbname=%s user=%s password=%s %s" % (db_host, db_port, db, db_user, db_pwd, options)

            conn = pg.connect(dbname=connection_string)
        except Exception as e:
            write(e)
            write('Unable to connect to Cluster Endpoint')
            cleanup()
            sys.exit(ERROR)

        # set default search path
        search_path = 'set search_path = \'$user\',public,%s' % (schema_name)

        if debug:
            comment(search_path)

        try:
            conn.query(search_path)
        except pg.ProgrammingError as e:
            if re.match('schema "%s" does not exist' % (schema_name,),e.message) is not None:
                write('Schema %s does not exist' % (schema_name,))
            else:
                write(e.message)
            return None

        if query_group is not None:
            set_query_group = 'set query_group to %s' % (query_group)

            if debug:
                comment(set_query_group)

            conn.query(set_query_group)

        if query_slot_count != 1:
            set_slot_count = 'set wlm_query_slot_count = %s' % (query_slot_count)

            if debug:
                comment(set_slot_count)

            conn.query(set_slot_count)

        # set a long statement timeout
        set_timeout = "set statement_timeout = '36000000'"
        if debug:
            comment(set_timeout)

        conn.query(set_timeout)

        # cache the connection
        db_connections[pid] = conn

    return conn


def run_commands(conn, commands):
    for idx,c in enumerate(commands,start=1):
        if c is not None:

            comment('[%s] Running %s out of %s commands: %s' % (str(os.getpid()),idx,len(commands),c))
            try:
                conn.query(c)
                comment('Success.')
            except Exception:
                # cowardly bail on errors
                rollback()
                write(traceback.format_exc())
                return False

    return True

def run_vacuum(conn):

    statements =[]

    if table_name is not None:

        get_vacuum_statement = '''SELECT DISTINCT 'vacuum %s ' + "schema" + '."' + "table" + '" ; '
                                                   + '/* '+ ' Table Name : ' + "schema" + '."' + "table"
                                                   + '",  Size : ' + CAST("size" AS VARCHAR(10)) + ' MB,  Unsorted_pct : ' + CAST("unsorted" AS VARCHAR(10))
                                                   + ',  Deleted_pct : ' + CAST("empty" AS VARCHAR(10)) +' */ ;'
                                        FROM svv_table_info
                                        WHERE (unsorted > %s OR empty > %s)
                                            AND   size < %s
                                            AND  "schema" = '%s'
                                            AND  "table" = '%s';
                                        ''' % (vacuum_parameter,min_unsorted_pct,deleted_pct,max_table_size_mb,schema_name,table_name)
    else:

        # query for all tables in the schema ordered by size descending
        comment("Extracting Candidate Tables for vacuum based on the alerts...")

        get_vacuum_statement = '''
                SELECT DISTINCT 'vacuum %s ' + feedback_tbl.schema_name + '."' + feedback_tbl.table_name + '" ; '
                + '/* '+ ' Table Name : ' + info_tbl."schema" + '."' + info_tbl."table"
                                                   + '",  Size : ' + CAST(info_tbl."size" AS VARCHAR(10)) + ' MB'
                                                   + ',  Unsorted_pct : ' + COALESCE(CAST(info_tbl."unsorted" AS VARCHAR(10)), 'N/A')
                                                   + ',  Deleted_pct : ' + CAST(info_tbl."empty" AS VARCHAR(10)) +' */ ;'
                    FROM (SELECT schema_name,
                                 table_name
                          FROM (SELECT TRIM(n.nspname) schema_name,
                                       c.relname table_name,
                                       DENSE_RANK() OVER (ORDER BY COUNT(*) DESC) AS qry_rnk,
                                       COUNT(*)
                                FROM stl_alert_event_log AS l
                                  JOIN (SELECT query,
                                               tbl,
                                               perm_table_name
                                        FROM stl_scan
                                        WHERE perm_table_name <> 'Internal Worktable'
                                        GROUP BY query,
                                                 tbl,
                                                 perm_table_name) AS s ON s.query = l.query
                                  JOIN pg_class c ON c.oid = s.tbl
                                  JOIN pg_catalog.pg_namespace n ON n.oid = c.relnamespace
                                WHERE l.userid > 1
                                AND   l.event_time >= dateadd (DAY,-%s,CURRENT_DATE)
                                AND   l.Solution LIKE '%%VACUUM command%%'
                                GROUP BY TRIM(n.nspname),
                                         c.relname) anlyz_tbl
                          WHERE anlyz_tbl.qry_rnk < %s) feedback_tbl
                      JOIN svv_table_info info_tbl
                        ON info_tbl.schema = feedback_tbl.schema_name
                       AND info_tbl.table = feedback_tbl.table_name
                    WHERE /*(info_tbl.unsorted > %s OR info_tbl.empty > %s) AND */
                        info_tbl.size < %s
                        AND   TRIM(info_tbl.schema) = '%s'
                    ORDER BY info_tbl.size ASC, info_tbl.skew_rows ASC;
                            ''' %(vacuum_parameter,goback_no_of_days,query_rank,min_unsorted_pct,deleted_pct,max_table_size_mb,schema_name,)

    if debug:
        comment(get_vacuum_statement)

    vacuum_statements = execute_query(get_vacuum_statement)

    for vs in vacuum_statements:
        statements.append(vs[0])

    if not run_commands(conn, statements):
                    if not ignore_errors:
                        if debug:
                            write("Error running statements: %s" % (str(statements),))
                        return ERROR

    statements =[]
    if table_name is None:

        # query for all tables in the schema ordered by size descending
        comment("Extracting Candidate Tables for vacuum ...")
        get_vacuum_statement = '''SELECT DISTINCT 'vacuum %s ' + "schema" + '."' + "table" + '" ; '
                                                   + '/* '+ ' Table Name : ' + "schema" + '."' + "table"
                                                   + '",  Size : ' + CAST("size" AS VARCHAR(10)) + ' MB'
                                                   + ',  Unsorted_pct : ' + COALESCE(CAST(info_tbl."unsorted" AS VARCHAR(10)), 'N/A')
                                                   + ',  Deleted_pct : ' + CAST("empty" AS VARCHAR(10)) +' */ ;'
                                        FROM svv_table_info info_tbl
                                        WHERE "schema" = '%s'
                                                AND
                                                 (
                                                --If the size of the table is less than the max_table_size_mb then , run vacuum based on condition: >min_unsorted_pct AND >deleted_pct
                                                    ((size < %s) AND (unsorted > %s OR empty > %s))
                                                    OR
                                                --If the size of the table is greater than the max_table_size_mb then , run vacuum based on condition:
                                                -- >min_unsorted_pct AND < max_unsorted_pct AND >deleted_pct
                                                --This is to avoid big table with large unsorted_pct
                                                     ((size > %s) AND (unsorted > %s AND unsorted < %s ))
                                                 )
                                        ORDER BY "size" ASC ,skew_rows ASC;
                                        ''' %(vacuum_parameter,schema_name,max_table_size_mb,min_unsorted_pct,
                                              deleted_pct,max_table_size_mb,min_unsorted_pct,max_unsorted_pct)

        if debug:
            comment(get_vacuum_statement)

        vacuum_statements = execute_query(get_vacuum_statement)

        for vs in vacuum_statements:
            statements.append(vs[0])

        if not run_commands(conn, statements):
            if not ignore_errors:
                if debug:
                    write("Error running statements: %s" % (str(statements),))
                return ERROR

    statements =[]
    if table_name is None:

        # query for all tables in the schema for vacuum reindex

        comment("Extracting Candidate Tables for vacuum reindex ...")
        get_vacuum_statement = ''' SELECT DISTINCT 'vacuum REINDEX ' + schema_name + '."' + table_name + '" ; ' + '/* ' + ' Table Name : '
                                    + schema_name + '."' + table_name + '",  Rows : ' + CAST("rows" AS VARCHAR(10))
                                    + ',  Interleaved_skew : ' + CAST("max_skew" AS VARCHAR(10))
                                    + ' ,  Reindex Flag : '  + CAST(reindex_flag AS VARCHAR(10)) + ' */ ;'
                                FROM (SELECT TRIM(n.nspname) schema_name, t.relname table_name,
                                                 MAX(v.interleaved_skew) max_skew, MAX(c.count) AS rows,
                                                 CASE
                                                   -- v.interleaved_skew can be null if the table has never been vacuumed so account for that
                                                   WHEN (max(c.max_bucket) = 0) OR (MAX(NVL(v.interleaved_skew,10)) > %s AND MAX(c.count) > %s) THEN 'Yes'
                                                   ELSE 'No'
                                                 END AS reindex_flag
                                            FROM svv_interleaved_columns v
                                            JOIN (SELECT tbl,col, max(compressed_val) AS max_bucket,  SUM(count) AS count
                                                  FROM stv_interleaved_counts
                                                  GROUP BY tbl,col) c
                                            ON (v.tbl = c.tbl AND v.col = c.col)
                                            JOIN pg_class t ON t.oid = c.tbl
                                            JOIN pg_catalog.pg_namespace n ON n.oid = t.relnamespace
                                            GROUP BY 1, 2)
                                WHERE reindex_flag = 'Yes'
                                    AND schema_name = '%s'
                                        ''' %(min_interleaved_skew,min_interleaved_cnt,schema_name)

        if debug:
            comment(get_vacuum_statement)

        vacuum_statements = execute_query(get_vacuum_statement)

        for vs in vacuum_statements:
            statements.append(vs[0])

        if not run_commands(conn, statements):
            if not ignore_errors:
                if debug:
                    write("Error running statements: %s" % (str(statements),))
                return ERROR

    return True

def run_analyze(conn):

    statements =[]

    if predicate_cols:
        predicate_cols_option = ' PREDICATE COLUMNS '
    else:
        predicate_cols_option = ' ALL COLUMNS '

    if table_name is not None:

        # If it is one table , just check if this needs to be analyzed and prepare analyze statements

        get_analyze_statement_feedback = '''SELECT DISTINCT 'analyze ' + "schema" + '."' + "table" + '"' + '%s ; '
                                                   + '/* '+ ' Table Name : ' + "schema" + '."' + "table"
                                                   + '",  stats_off : ' + CAST("stats_off" AS VARCHAR(10)) + ' */ ;'
                                                FROM svv_table_info
                                                WHERE   stats_off::DECIMAL (32,4) > %s ::DECIMAL (32,4)
                                                AND  trim("schema") = '%s'
                                                AND  trim("table") = '%s';
                                                ''' % (predicate_cols_option,stats_off_pct,schema_name,table_name,)
    else:

        # query for all tables in the schema
        comment("Extracting Candidate Tables for analyze based on Query Optimizer Alerts(Feedbacks) ...")

        get_analyze_statement_feedback = '''
                                 --Get top N rank tables based on the missing statistics alerts
                                    SELECT DISTINCT 'analyze ' + feedback_tbl.schema_name + '."' + feedback_tbl.table_name + '"' + '%s ; '
                                    + '/* '+ ' Table Name : ' + info_tbl."schema" + '."' + info_tbl."table"
                                        + '", Stats_Off : ' + CAST(info_tbl."stats_off" AS VARCHAR(10)) + ' */ ;'
                                    FROM ((SELECT TRIM(n.nspname) schema_name,
                                          c.relname table_name
                                   FROM (SELECT TRIM(SPLIT_PART(SPLIT_PART(a.plannode,':',2),' ',2)) AS Table_Name,
                                                COUNT(a.query),
                                                DENSE_RANK() OVER (ORDER BY COUNT(a.query) DESC) AS qry_rnk
                                         FROM stl_explain a,
                                              stl_query b
                                         WHERE a.query = b.query
                                         AND   CAST(b.starttime AS DATE) >= dateadd (DAY,-%s,CURRENT_DATE)
                                         AND   a.userid > 1
                                         AND   a.plannode LIKE '%%missing statistics%%'
                                         AND   a.plannode NOT LIKE '%%_bkp_%%'
                                         GROUP BY Table_Name) miss_tbl
                                     LEFT JOIN pg_class c ON c.relname = TRIM (miss_tbl.table_name)
                                     LEFT JOIN pg_catalog.pg_namespace n ON n.oid = c.relnamespace
                                   WHERE miss_tbl.qry_rnk <= %s)
                                   -- Get the top N rank tables based on the stl_alert_event_log alerts
                                   UNION
                                   SELECT schema_name,
                                          table_name
                                   FROM (SELECT TRIM(n.nspname) schema_name,
                                                c.relname table_name,
                                                DENSE_RANK() OVER (ORDER BY COUNT(*) DESC) AS qry_rnk,
                                                COUNT(*)
                                         FROM stl_alert_event_log AS l
                                           JOIN (SELECT query,
                                                        tbl,
                                                        perm_table_name
                                                 FROM stl_scan
                                                 WHERE perm_table_name <> 'Internal Worktable'
                                                 GROUP BY query,
                                                          tbl,
                                                          perm_table_name) AS s ON s.query = l.query
                                           JOIN pg_class c ON c.oid = s.tbl
                                           JOIN pg_catalog.pg_namespace n ON n.oid = c.relnamespace
                                         WHERE l.userid > 1
                                         AND   l.event_time >= dateadd (DAY,-%s,CURRENT_DATE)
                                         AND   l.Solution LIKE '%%ANALYZE command%%'
                                         GROUP BY TRIM(n.nspname),
                                                  c.relname) anlyz_tbl
                                   WHERE anlyz_tbl.qry_rnk < %s) feedback_tbl
                              JOIN svv_table_info info_tbl
                                ON info_tbl.schema = feedback_tbl.schema_name
                               AND info_tbl.table = feedback_tbl.table_name
                            WHERE info_tbl.stats_off::DECIMAL (32,4) > %s::DECIMAL (32,4)
                            AND   TRIM(info_tbl.schema) = '%s'
                            ORDER BY info_tbl.size ASC  ;
                            ''' % (predicate_cols_option,goback_no_of_days,query_rank,goback_no_of_days,query_rank,stats_off_pct,schema_name)

        #print(get_analyze_statement_feedback)
    if debug:
        comment(get_analyze_statement_feedback)

    analyze_statements = execute_query(get_analyze_statement_feedback)

    for vs in analyze_statements:
        statements.append(vs[0])

    if not run_commands(conn, statements):
                    if not ignore_errors:
                        if debug:
                            write("Error running statements: %s" % (str(statements),))
                        return ERROR

    if table_name is None:

        comment("Extracting Candidate Tables for analyze based on stats off from system table info ...")

        get_analyze_statement = '''SELECT DISTINCT 'analyze ' + "schema" + '."' + "table" + '" %s ; '
                                        + '/* '+ ' Table Name : ' + "schema" + '."' + "table"
                                        + '", Stats_Off : ' + CAST("stats_off" AS VARCHAR(10)) + ' */ ;'
                                        FROM svv_table_info
                                        WHERE   stats_off::DECIMAL (32,4) > %s::DECIMAL (32,4)
                                        AND  trim("schema") = '%s'
                                        ORDER BY "size" ASC ;
                                        ''' % (predicate_cols_option,stats_off_pct,schema_name)

        if debug:
            comment(get_analyze_statement)

        analyze_statements = execute_query(get_analyze_statement)

        statements =[]
        for vs in analyze_statements:
            statements.append(vs[0])

        if not run_commands(conn, statements):
                if not ignore_errors:
                    if debug:
                        write("Error running statements: %s" % (str(statements),))
                        return ERROR
    return True

def usage(with_message=None):
    write('Usage: analyze-vacuum-schema.py')
    write('       Runs vacuum AND/OR analyze on table(s) in a schema\n')

    if with_message is not None:
        write(with_message + "\n")

    write('Arguments: --db                 - The Database to Use')
    write('           --db-user            - The Database User to connect to')
    write('           --db-pwd             - The Password for the Database User to connect to')
    write('           --db-host            - The Cluster endpoint')
    write('           --db-port            - The Cluster endpoint port : Default = 5439')
    write('           --db-conn-opts       - Additional connection options. "name1=opt1[ name2=opt2].."')
    write('           --schema-name        - The Schema to be Analyzed or Vacuumed : Default = public')
    write('           --table-name         - A specific table to be Analyzed or Vacuumed, if --analyze-schema is not desired')
    write('           --output-file        - The full path to the output file to be generated')
    write('           --debug              - Generate Debug Output including SQL Statements being run')
    write('           --slot-count         - Modify the wlm_query_slot_count : Default = 1')
    write('           --ignore-errors      - Ignore errors raised when running and continue processing')
    write('           --query_group        - Set the query_group for all queries')
    write('           --analyze-flag       - Flag to turn ON/OFF ANALYZE functionality (True or False) : Default = True ' )
    write('           --vacuum-flag        - Flag to turn ON/OFF VACUUM functionality (True or False) :  Default = True')
    write('           --vacuum-parameter   - Vacuum parameters [ FULL | SORT ONLY | DELETE ONLY | REINDEX ] Default = FULL')
    write('           --min-unsorted-pct   - Minimum unsorted percentage(%) to consider a table for vacuum : Default = 05%')
    write('           --max-unsorted-pct   - Maximum unsorted percentage(%) to consider a table for vacuum : Default = 50%')
    write('           --deleted-pct        - Minimum deleted percentage (%) to consider a table for vacuum: Default = 05%')
    write('           --stats-off-pct      - Minimum stats off percentage(%) to consider a table for analyze : Default = 10%')
    write('           --predicate-cols     - Analyze predicate columns only')
    write('           --max-table-size-mb  - Maximum table size in MB : Default = 700*1024 MB')
    write('           --min-interleaved-skew   - Minimum index skew to consider a table for vacuum reindex: Default = 1.4')
    write('           --min-interleaved-cnt   - Minimum stv_interleaved_counts records to consider a table for vacuum reindex: Default = 0')

    sys.exit(INVALID_ARGS)


def main(argv):
<<<<<<< HEAD
    supported_args = """db= db-user= db-pwd= db-host= db-port= schema-name= table-name= debug= output-file= slot-count= ignore-errors= query_group= analyze-flag= vacuum-flag= vacuum-parameter= min-unsorted-pct= max-unsorted-pct= deleted-pct= stats-off-pct= predicate-cols= max-table-size-mb= min-interleaved-skew= min-interleaved-cnt="""
=======
    supported_args = """db= db-user= db-pwd= db-host= db-port= db-conn-opts= schema-name= table-name= debug= output-file= slot-count= ignore-errors= query_group= analyze-flag= vacuum-flag= vacuum-parameter= min-unsorted-pct= max-unsorted-pct= deleted-pct= stats-off-pct= max-table-size-mb= min-interleaved-skew= min-interleaved-cnt="""
>>>>>>> 5eccb396

    # extract the command line arguments
    try:
        optlist, remaining = getopt.getopt(argv[1:], "", supported_args.split())
    except getopt.GetoptError as err:
        print(str(err))
        usage()

    # setup globals
    global master_conn
    global db
    global db_user
    global db_pwd
    global db_host
    global db_port
    global schema_name
    global table_name
    global debug
    global output_file_handle
    global query_slot_count
    global ignore_errors
    global query_group
    global analyze_flag
    global vacuum_flag
    global vacuum_parameter
    global min_unsorted_pct
    global max_unsorted_pct
    global deleted_pct
    global stats_off_pct
    global predicate_cols
    global max_table_size_mb
    global min_interleaved_skew
    global min_interleaved_cnt


    output_file = None

    # parse command line arguments
    for arg, value in optlist:
        if arg == "--db":
            if value == '' or value is None:
                usage()
            else:
                db = value
        elif arg == "--db-user":
            if value == '' or value is None:
                usage()
            else:
                db_user = value
        elif arg == "--db-pwd":
            if value == '' or value is None:
                usage()
            else:
                db_pwd = value
        elif arg == "--db-host":
            if value == '' or value is None:
                usage()
            else:
                db_host = value
        elif arg == "--db-port":
            if value != '' and value is not None:
                db_port = value
        elif arg == "--db-conn-opts":
             if value != '' and value != None:
                db_conn_opts = value
        elif arg == "--schema-name":
            if value != '' and value is not None:
                schema_name = value
        elif arg == "--table-name":
            if value != '' and value is not None:
                table_name = value
        elif arg == "--debug":
            if value.upper() == 'TRUE':
                debug = True
            else:
                debug = False
        elif arg == "--output-file":
            if value == '' or value is None:
                usage()
            else:
                output_file = value
        elif arg == "--ignore-errors":
            if value.upper() == 'TRUE':
                ignore_errors = True
            else:
                ignore_errors = False
        elif arg == "--slot-count":
            query_slot_count = int(value)
        elif arg == "--query_group":
            if value != '' and value is not None:
                query_group = value
        elif arg == "--vacuum-flag":
            if value.upper() == 'FALSE':
                vacuum_flag = False
        elif arg == "--analyze-flag":
            if value.upper()  == 'FALSE':
                analyze_flag = False
        elif arg == "--vacuum-parameter":
            if value.upper() == 'SORT ONLY' or value.upper() == 'DELETE ONLY' or value.upper() == 'REINDEX' :
                vacuum_parameter = value
            else:
                vacuum_parameter = 'FULL'
        elif arg == "--min-unsorted-pct":
            if value != '' and value is not None:
                min_unsorted_pct = value
        elif arg == "--max-unsorted-pct":
            if value != '' and value is not None:
                max_unsorted_pct = value
        elif arg == "--deleted-pct":
            if value != '' and value is not None:
                deleted_pct = value
        elif arg == "--stats-off-pct":
            if value != '' and value is not None:
                stats_off_pct = value
        elif arg == "--predicate-cols":
            if value.upper() == 'TRUE':
                predicate_cols = True
            else:
                predicate_cols = False
        elif arg == "--max-table-size-mb":
            if value != '' and value is not None:
                max_table_size_mb = value
        elif arg == "--min-interleaved-skew":
            if value != '' and value is not None:
                min_interleaved_skew = value
        elif arg == "--min-interleaved-cnt":
            if value != '' and value is not None:
                min_interleaved_cnt = value
        else:
            assert False, "Unsupported Argument " + arg
            usage()

    # Validate that we've got all the args needed
    if db is None:
        usage("Missing Parameter 'db'")
    if db_user is None:
        usage("Missing Parameter 'db-user'")
    if db_pwd is None:
        usage("Missing Parameter 'db-pwd'")
    if db_host is None:
        usage("Missing Parameter 'db-host'")
    if db_port is None:
        usage("Missing Parameter 'db-port'")
    if output_file is None:
        usage("Missing Parameter 'output-file'")


    # get the database password
    #db_pwd = getpass.getpass("Password <%s>: " % db_user)

    # open the output file
    output_file_handle = open(output_file,'w')

    # get a connection for the controlling processes
    master_conn = get_pg_conn()

    if master_conn is None:
        sys.exit(NO_CONNECTION)

    comment("Connected to %s:%s:%s as %s" % (db_host, db_port, db, db_user))

    if vacuum_flag != False:
        # Run vacuum based on the Unsorted , Stats off and Size of the table
        run_vacuum(master_conn)
    else:
        comment("vacuum flag arg is set as %s.Vacuum is not performed." % (vacuum_flag))

    if analyze_flag != False:
        # Run Analyze based on the  Stats off Metrics table
        run_analyze(master_conn)
    else:
        comment("anlayze flag arg is set as %s.Analyze is not performed." % (analyze_flag))

    comment('Processing Complete')
    cleanup()

if __name__ == "__main__":
    main(sys.argv)<|MERGE_RESOLUTION|>--- conflicted
+++ resolved
@@ -558,11 +558,8 @@
 
 
 def main(argv):
-<<<<<<< HEAD
-    supported_args = """db= db-user= db-pwd= db-host= db-port= schema-name= table-name= debug= output-file= slot-count= ignore-errors= query_group= analyze-flag= vacuum-flag= vacuum-parameter= min-unsorted-pct= max-unsorted-pct= deleted-pct= stats-off-pct= predicate-cols= max-table-size-mb= min-interleaved-skew= min-interleaved-cnt="""
-=======
-    supported_args = """db= db-user= db-pwd= db-host= db-port= db-conn-opts= schema-name= table-name= debug= output-file= slot-count= ignore-errors= query_group= analyze-flag= vacuum-flag= vacuum-parameter= min-unsorted-pct= max-unsorted-pct= deleted-pct= stats-off-pct= max-table-size-mb= min-interleaved-skew= min-interleaved-cnt="""
->>>>>>> 5eccb396
+
+    supported_args = """db= db-user= db-pwd= db-host= db-port=  db-conn-opts= schema-name= table-name= debug= output-file= slot-count= ignore-errors= query_group= analyze-flag= vacuum-flag= vacuum-parameter= min-unsorted-pct= max-unsorted-pct= deleted-pct= stats-off-pct= predicate-cols= max-table-size-mb= min-interleaved-skew= min-interleaved-cnt="""
 
     # extract the command line arguments
     try:
