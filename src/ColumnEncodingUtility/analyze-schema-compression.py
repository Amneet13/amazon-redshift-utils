<<<<<<< HEAD
#!/usr/bin/env python

'''
analyze-schema-compression.py

* Copyright 2014, Amazon.com, Inc. or its affiliates. All Rights Reserved.
*
* Licensed under the Amazon Software License (the "License").
* You may not use this file except in compliance with the License.
* A copy of the License is located at
*
* http://aws.amazon.com/asl/
*
* or in the "license" file accompanying this file. This file is distributed
* on an "AS IS" BASIS, WITHOUT WARRANTIES OR CONDITIONS OF ANY KIND, either
* express or implied. See the License for the specific language governing
* permissions and limitations under the License.

Analyses all tables in a Redshift Cluster Schema, and outputs a SQL script to 
migrate database tables with sub-optimal column encodings to optimal column
encodings as recommended by the database engine.

The processing model that the script will generate is:
    create new table XXX_$mig
    insert select * from old table into new table
    analyze new table
    rename old table to XXX_$old or drop table
    rename new table to old table

Use with caution on a running system


Ian Meyers
Amazon Web Services (2014)
'''

from __future__ import print_function

import getopt
import getpass
import os
import re
import sys
import traceback
from multiprocessing import Pool

import boto3
import datetime
import math
import pg8000
import shortuuid
import time

try:
    sys.path.append(os.path.join(os.path.dirname(__file__), ".."))
except:
    pass

import aws_utils
import config_constants

thismodule = sys.modules[__name__]

__version__ = ".9.3.1"

OK = 0
ERROR = 1
INVALID_ARGS = 2
NO_WORK = 3
TERMINATED_BY_USER = 4
NO_CONNECTION = 5

# timeout for retries - 100ms
RETRY_TIMEOUT = 100. / 1000

# compiled regular expressions
IDENTITY_RE = re.compile(r'"identity"\((?P<current>.*), (?P<base>.*), \(?\'(?P<seed>\d+),(?P<step>\d+)\'.*\)')


def get_env_var(name, default_value):
    return os.environ[name] if name in os.environ else default_value


db_connections = {}
db = get_env_var('PGDATABASE', None)
db_user = get_env_var('PGUSER', None)
db_pwd = None
db_host = get_env_var('PGHOST', None)
db_port = get_env_var('PGPORT', 5439)
schema_name = 'public'
target_schema = None
table_name = None
new_dist_key = None
new_sort_keys = None
debug = False
threads = 1
analyze_col_width = False
do_execute = False
query_slot_count = 1
ignore_errors = False
force = False
drop_old_data = False
comprows = None
query_group = None
ssl = False
suppress_cw = None


def execute_query(str):
    conn = get_pg_conn()
    cursor = conn.cursor()
    cursor.execute(str)

    try:
        results = cursor.fetchall()
    except pg8000.ProgrammingError as e:
        if "no result set" in str(e):
            return None
        else:
            raise e

    return results


def close_conn(conn):
    try:
        conn.close()
    except Exception as e:
        if debug:
            print(e)


def cleanup(conn):
    # close all connections and close the output file
    if conn is not None:
        close_conn(conn)

    for key in db_connections:
        if db_connections[key] is not None:
            close_conn(db_connections[key])


def comment(string):
    if string is not None:
        if re.match('.*\\n.*', string) is not None:
            print('/* [%s]\n%s\n*/\n' % (str(os.getpid()), string))
        else:
            print('-- [%s] %s' % (str(os.getpid()), string))


def print_statements(statements):
    if statements is not None:
        for s in statements:
            if s is not None:
                print(s)


def get_pg_conn():
    global db_connections
    pid = str(os.getpid())

    conn = None

    # get the database connection for this PID
    try:
        conn = db_connections[pid]
    except KeyError:
        pass

    if conn is None:
        # connect to the database
        if debug:
            comment('Connect [%s] %s:%s:%s:%s' % (pid, db_host, db_port, db, db_user))

        try:
            conn = pg8000.connect(user=db_user, host=db_host, port=db_port, database=db, password=db_pwd,
                                  ssl=ssl, timeout=None)
        except Exception as e:
            print(e)
            print('Unable to connect to Cluster Endpoint')
            cleanup(conn)
            return ERROR

            # set default search path
        search_path = 'set search_path = \'$user\',public,%s' % schema_name
        if target_schema is not None and target_schema != schema_name:
            search_path = search_path + ', %s' % target_schema

        if debug:
            comment(search_path)

        cursor = None
        try:
            cursor = conn.cursor()
            cursor.execute(search_path)
        except pg8000.Error as e:
            if re.match('schema "%s" does not exist' % schema_name, e.message) is not None:
                print('Schema %s does not exist' % schema_name)
            else:
                print(e.message)
            return None

        if query_group is not None:
            set_query_group = 'set query_group to %s' % query_group

            if debug:
                comment(set_query_group)

            cursor.execute(set_query_group)

        if query_slot_count is not None and query_slot_count != 1:
            set_slot_count = 'set wlm_query_slot_count = %s' % query_slot_count

            if debug:
                comment(set_slot_count)

            cursor.execute(set_slot_count)

        # set a long statement timeout
        set_timeout = "set statement_timeout = '1200000'"
        if debug:
            comment(set_timeout)

        cursor.execute(set_timeout)

        # set application name
        set_name = "set application_name to 'ColumnEncodingUtility-v%s'" % __version__

        if debug:
            comment(set_name)

        cursor.execute(set_name)

        # cache the connection
        db_connections[pid] = conn

    return conn


def get_identity(adsrc):
    # checks if a column defined by adsrc (column from pg_attrdef) is
    # an identity, since both identities and defaults end up in this table
    # if is identity returns (seed, step); if not returns None
    # TODO there ought be a better way than using a regex
    m = IDENTITY_RE.match(adsrc)
    if m:
        return m.group('seed'), m.group('step')
    else:
        return None


def get_foreign_keys(schema_name, target_schema, table_name):
    has_fks = False

    fk_statement = '''SELECT /* fetching foreign key relations */ conname,
  pg_catalog.pg_get_constraintdef(cons.oid, true) as condef
 FROM pg_catalog.pg_constraint cons,
 pg_namespace pgn,
 pg_class pgc
 WHERE cons.conrelid = pgc.oid
 and pgn.nspname = '%s'
 and pgc.relnamespace = pgn.oid
 and pgc.oid = '%s'::regclass
 AND cons.contype = 'f'
 ORDER BY 1
''' % (schema_name, table_name)

    if debug:
        comment(fk_statement)

    foreign_keys = execute_query(fk_statement)
    fk_statements = []

    for fk in foreign_keys:
        has_fks = True
        references_clause = fk[1].replace('REFERENCES ', 'REFERENCES %s.' % target_schema)
        fk_statements.append(
            'alter table %s."%s" add constraint %s %s;' % (target_schema, table_name, fk[0], references_clause))

    if has_fks:
        return fk_statements
    else:
        return None


def get_primary_key(table_schema, target_schema, original_table, new_table):
    pk_statement = 'alter table %s."%s" add primary key (' % (target_schema, new_table)
    has_pks = False

    # get the primary key columns
    statement = '''SELECT /* fetch primary key information */   
  att.attname
FROM pg_index ind, pg_class cl, pg_attribute att, pg_namespace pgn
WHERE 
  cl.oid = '%s'::regclass 
  AND ind.indrelid = cl.oid 
  AND att.attrelid = cl.oid
  and cl.relnamespace = pgn.oid
  and pgn.nspname = '%s'
  and att.attnum = ANY(string_to_array(textin(int2vectorout(ind.indkey)), ' '))
  and attnum > 0
  AND ind.indisprimary
order by att.attnum;
''' % (original_table, table_schema)

    if debug:
        comment(statement)

    pks = execute_query(statement)

    for pk in pks:
        has_pks = True
        pk_statement = pk_statement + pk[0] + ','

    pk_statement = pk_statement[:-1] + ');'

    if has_pks:
        return pk_statement
    else:
        return None


def get_table_desc(table_name):
    # get the table definition from the dictionary so that we can get relevant details for each column
    statement = '''select /* fetching column descriptions for table */ "column", type, encoding, distkey, sortkey, "notnull", ad.adsrc
 from pg_table_def de, pg_attribute at LEFT JOIN pg_attrdef ad ON (at.attrelid, at.attnum) = (ad.adrelid, ad.adnum)
 where de.schemaname = '%s'
 and de.tablename = '%s'
 and at.attrelid = '%s."%s"'::regclass
 and de.column = at.attname
''' % (schema_name, table_name, schema_name, table_name)

    if debug:
        comment(statement)

    description = execute_query(statement)

    descr = {}
    for row in description:
        if debug:
            comment("Table Description: %s" % str(row))
        descr[row[0]] = row

    return descr


def get_count_raw_columns(table_name):
    # count the number of raw encoded columns which are not the sortkey, from the dictionary
    statement = '''select /* getting count of raw columns in table */ count(9) count_raw_columns
      from pg_table_def 
      where schemaname = '%s'
        and lower(encoding) in ('raw','none') 
        and sortkey != 1        
        and tablename = '%s'
''' % (schema_name, table_name)

    if debug:
        comment(statement)

    description = execute_query(statement)

    return description


def run_commands(conn, commands):
    for c in commands:
        if c is not None:
            cursor = conn.cursor()
            comment('[%s] Running %s' % (str(os.getpid()), c))
            try:
                if c.count(';') > 1:
                    subcommands = c.split(';')

                    for s in subcommands:
                        if s is not None and s != '':
                            cursor.execute(s.replace("\n", ""))
                else:
                    cursor.execute(c)
                comment('Success.')
            except Exception as e:
                # cowardly bail on errors
                conn.rollback()
                print(traceback.format_exc())
                return False

    return True


def analyze(table_info):
    table_name = table_info[0]
    dist_style = table_info[3]
    owner = table_info[4]
    table_comment = table_info[5]

    # get the count of columns that have raw encoding applied
    table_unoptimised = False
    count_unoptimised = 0
    encodings_modified = False
    output = get_count_raw_columns(table_name)

    if output is None:
        print("Unable to determine potential RAW column encoding for %s" % table_name)
        return ERROR
    else:
        for row in output:
            if row[0] > 0:
                table_unoptimised = True
                count_unoptimised += row[0]

    if not table_unoptimised and not force:
        comment("Table %s does not require encoding optimisation" % table_name)
        return OK
    else:
        comment("Table %s contains %s unoptimised columns" % (table_name, count_unoptimised))
        if force:
            comment("Using Force Override Option")

        statement = 'analyze compression %s."%s"' % (schema_name, table_name)

        if comprows is not None:
            statement = statement + (" comprows %s" % int(comprows))

        try:
            if debug:
                comment(statement)

            comment("Analyzing Table '%s'" % (table_name,))

            # run the analyze in a loop, because it could be locked by another process modifying rows and get a timeout
            analyze_compression_result = None
            analyze_retry = 10
            attempt_count = 0
            last_exception = None
            while attempt_count < analyze_retry and analyze_compression_result is None:
                try:
                    analyze_compression_result = execute_query(statement)
                except KeyboardInterrupt:
                    # To handle Ctrl-C from user
                    cleanup(conn)
                    return TERMINATED_BY_USER
                except Exception as e:
                    print(e)
                    attempt_count += 1
                    last_exception = e

                    # Exponential Backoff
                    time.sleep(2 ** attempt_count * RETRY_TIMEOUT)

            if analyze_compression_result is None:
                if last_exception is not None:
                    print("Unable to analyze %s due to Exception %s" % (table_name, last_exception.message))
                else:
                    print("Unknown Error")
                return ERROR

            if target_schema == schema_name:
                target_table = '%s_$mig' % table_name
            else:
                target_table = table_name

            create_table = 'begin;\nlock table %s."%s";\ncreate table %s."%s"(' % (
                schema_name, table_name, target_schema, target_table,)

            # query the table column definition
            descr = get_table_desc(table_name)

            encode_columns = []
            statements = []
            sortkeys = {}
            has_zindex_sortkeys = False
            has_identity = False
            non_identity_columns = []
            fks = []
            table_distkey = None
            table_sortkeys = []
            new_sortkey_arr = [t.strip() for t in new_sort_keys.split(',')] if new_sort_keys is not None else []

            # count of suggested optimizations
            count_optimized = 0
            # process each item given back by the analyze request
            for row in analyze_compression_result:
                if debug:
                    comment("Analyzed Compression Row State: %s" % str(row))
                col = row[1]

                # compare the previous encoding to the new encoding
                new_encoding = row[2]
                old_encoding = descr[col][2]
                old_encoding = 'raw' if old_encoding == 'none' else old_encoding
                if new_encoding != old_encoding:
                    encodings_modified = True
                    count_optimized += 1

                    if debug:
                        comment("Column %s will be modified from %s encoding to %s encoding" % (
                            col, old_encoding, new_encoding))

                # fix datatypesj from the description type to the create type
                col_type = descr[col][1]

                # check whether varchars columns are too wide
                if analyze_col_width and "character varying" in col_type:
                    curr_col_length = int(re.search(r'\d+', col_type).group())
                    if curr_col_length > 255:
                        col_len_statement = 'select /* computing max column length */ max(len(%s)) from %s."%s"' % (
                            descr[col][0], schema_name, table_name)
                        try:
                            if debug:
                                comment(col_len_statement)

                            comment("Analyzing max length of character column '%s' for table '%s.%s' " % (
                                col, schema_name, table_name))

                            # run the analyze in a loop, because it could be locked by another process modifying rows and get a timeout
                            col_len_result = None
                            col_len_retry = 10
                            col_len_attempt_count = 0
                            col_len_last_exception = None
                            while col_len_attempt_count < col_len_retry and col_len_result is None:
                                try:
                                    col_len_result = execute_query(col_len_statement)
                                except KeyboardInterrupt:
                                    # To handle Ctrl-C from user
                                    cleanup(conn)
                                    return TERMINATED_BY_USER
                                except Exception as e:
                                    print(e)
                                    col_len_attempt_count += 1
                                    col_len_last_exception = e

                                    # Exponential Backoff
                                    time.sleep(2 ** col_len_attempt_count * RETRY_TIMEOUT)

                            if col_len_result is None:
                                if col_len_last_exception is not None:
                                    print("Unable to determine length of %s for table %s due to Exception %s" % (
                                        col, table_name, last_exception.message))
                                else:
                                    print("Unknown Error")
                                return ERROR

                            if debug:
                                comment(
                                    "Max width of character column '%s' for table '%s.%s' is %d. Current width is %d." % (
                                        descr[col][0], schema_name, table_name, col_len_result[0][0],
                                        curr_col_length))

                            if col_len_result[0][0] < curr_col_length:
                                col_type = re.sub(str(curr_col_length), str(col_len_result[0][0]), col_type)
                                encodings_modified = True

                        except Exception as e:
                            print('Exception %s during analysis of %s' % (e.message, table_name))
                            print(traceback.format_exc())
                            return ERROR

                col_type = col_type.replace('character varying', 'varchar').replace('without time zone', '')

                # check whether number columns are too wide
                if analyze_col_width and "int" in col_type:
                    col_len_statement = 'select max(%s) from %s."%s"' % (descr[col][0], schema_name, table_name)
                    try:
                        if debug:
                            comment(col_len_statement)

                        comment("Analyzing max column '%s' for table '%s.%s' " % (col, schema_name, table_name))

                        # run the analyze in a loop, because it could be locked by another process modifying rows and get a timeout
                        col_len_result = None
                        col_len_retry = 10
                        col_len_attempt_count = 0
                        col_len_last_exception = None
                        while col_len_attempt_count < col_len_retry and col_len_result is None:
                            try:
                                col_len_result = execute_query(col_len_statement)
                            except KeyboardInterrupt:
                                # To handle Ctrl-C from user
                                cleanup(conn)
                                return TERMINATED_BY_USER
                            except Exception as e:
                                print(e)
                                col_len_attempt_count += 1
                                col_len_last_exception = e

                                # Exponential Backoff
                                time.sleep(2 ** col_len_attempt_count * RETRY_TIMEOUT)

                        if col_len_result is None:
                            if col_len_last_exception is not None:
                                print("Unable to determine length of %s for table %s due to Exception %s" % (
                                    col, table_name, last_exception.message))
                            else:
                                print("Unknown Error")
                            return ERROR

                        if debug:
                            comment("Max of column '%s' for table '%s.%s' is %d. Current column type is %s." % (
                                descr[col][0], schema_name, table_name, col_len_result[0][0], col_type))

                        # Test to see if largest value is smaller than largest value of smallint (2 bytes)
                        if col_len_result[0][0] <= int(math.pow(2, 15) - 1) and col_type != "smallint":
                            col_type = re.sub(col_type, "smallint", col_type)
                            encodings_modified = True

                            # Test to see if largest value is smaller than largest value of smallint (4 bytes)
                        elif col_len_result[0][0] <= int(math.pow(2, 31) - 1) and col_type != "integer":
                            col_type = re.sub(col_type, "integer", col_type)
                            encodings_modified = True

                    except Exception as e:
                        print('Exception %s during analysis of %s' % (e.message, table_name))
                        print(traceback.format_exc())
                        return ERROR

                        # link in the existing distribution key, or set the new one
                row_distkey = descr[col][3]
                if table_name is not None and new_dist_key is not None:
                    if col == new_dist_key:
                        distkey = 'DISTKEY'
                        dist_style = 'KEY'
                        table_distkey = col
                    else:
                        distkey = ''
                else:
                    if str(row_distkey).upper()[0] == 'T':
                        distkey = 'DISTKEY'
                        dist_style = 'KEY'
                        table_distkey = col
                    else:
                        distkey = ''

                # link in the existing sort keys, or set the new ones
                row_sortkey = descr[col][4]
                if table_name is not None and len(new_sortkey_arr) > 0:
                    if col in new_sortkey_arr:
                        sortkeys[new_sortkey_arr.index(col) + 1] = col
                        table_sortkeys.append(col)
                else:
                    if row_sortkey != 0:
                        # add the absolute ordering of the sortkey to the list of all sortkeys
                        sortkeys[abs(row_sortkey)] = col
                        table_sortkeys.append(col)

                        if row_sortkey < 0:
                            has_zindex_sortkeys = True

                # don't compress first sort key
                if abs(row_sortkey) == 1:
                    compression = 'RAW'
                else:
                    compression = row[2]

                # extract null/not null setting            
                col_null = descr[col][5]

                if str(col_null).upper() == 'TRUE':
                    col_null = 'NOT NULL'
                else:
                    col_null = ''

                # get default or identity syntax for this column
                default_or_identity = descr[col][6]
                if default_or_identity:
                    ident_data = get_identity(default_or_identity)
                    if ident_data is None:
                        default_value = 'default %s' % default_or_identity
                        non_identity_columns.append(col)
                    else:
                        default_value = 'identity (%s, %s)' % ident_data
                        has_identity = True
                else:
                    default_value = ''
                    non_identity_columns.append(col)

                # add the formatted column specification
                encode_columns.extend(['"%s" %s %s %s encode %s %s'
                                       % (col, col_type, default_value, col_null, compression, distkey)])

            # abort if a new distkey was set but we couldn't find it in the set of all columns
            if new_dist_key is not None and table_distkey is None:
                msg = "Column '%s' not found when setting new Table Distribution Key" % new_dist_key
                comment(msg)
                raise Exception(msg)

            # abort if new sortkeys were set but we couldn't find them in the set of all columns
            if new_sort_keys is not None and len(table_sortkeys) != len(new_sortkey_arr):
                if debug:
                    comment("Reqested Sort Keys: %s" % new_sort_keys)
                    comment("Resolved Sort Keys: %s" % table_sortkeys)
                msg = "Column resolution of sortkeys '%s' not found when setting new Table Sort Keys" % new_sort_keys
                comment(msg)
                raise Exception(msg)

            # if this table's encodings have not changed, then don't do a modification, unless force options is set
            if (not force) and (not encodings_modified):
                comment("Column Encoding resulted in an identical table - no changes will be made")
            else:
                comment("Column Encoding will be modified for %s.%s" % (schema_name, table_name))

                # add all the column encoding statements on to the create table statement, suppressing the leading comma on the first one
                for i, s in enumerate(encode_columns):
                    create_table += '\n%s%s' % ('' if i == 0 else ',', s)

                create_table = create_table + '\n)\n'

                # add diststyle all if needed
                if dist_style == 'ALL':
                    create_table = create_table + 'diststyle all\n'

                # add sort key as a table block to accommodate multiple columns
                if len(sortkeys) > 0:
                    if debug:
                        comment("Adding Sortkeys: %s" % sortkeys)
                    sortkey = '%sSORTKEY(' % ('INTERLEAVED ' if has_zindex_sortkeys else '')

                    for i in range(1, len(sortkeys) + 1):
                        sortkey = sortkey + sortkeys[i]

                        if i != len(sortkeys):
                            sortkey = sortkey + ','
                        else:
                            sortkey = sortkey + ')\n'
                    create_table = create_table + (' %s ' % sortkey)

                create_table = create_table + ';'

                # run the create table statement
                statements.extend([create_table])

                # get the primary key statement
                statements.extend([get_primary_key(schema_name, target_schema, table_name, target_table)])

                # set the table owner
                statements.extend(['alter table %s."%s" owner to %s;' % (target_schema, target_table, owner)])

                if table_comment is not None:
                    statements.extend(
                        ['comment on table %s."%s" is \'%s\';' % (target_schema, target_table, table_comment)])

                # insert the old data into the new table
                # if we have identity column(s), we can't insert data from them, so do selective insert
                if has_identity:
                    source_columns = ', '.join(non_identity_columns)
                    mig_columns = '(' + source_columns + ')'
                else:
                    source_columns = '*'
                    mig_columns = ''

                insert = 'insert into %s."%s" %s select %s from %s."%s"' % (target_schema,
                                                                            target_table,
                                                                            mig_columns,
                                                                            source_columns,
                                                                            schema_name,
                                                                            table_name)
                if len(table_sortkeys) > 0:
                    insert = "%s order by %s" % (insert, ",".join(table_sortkeys))

                statements.extend([insert])

                # analyze the new table
                analyze = 'analyze %s."%s";' % (target_schema, target_table)
                statements.extend([analyze])

                if target_schema == schema_name:
                    # rename the old table to _$old or drop
                    if drop_old_data:
                        drop = 'drop table %s."%s" cascade;' % (target_schema, table_name)
                    else:
                        # the alter table statement for the current data will use the first 104 characters of the original table name, the current datetime as YYYYMMDD and a 10 digit random string
                        drop = 'alter table %s."%s" rename to "%s_%s_%s_$old";' % (
                            target_schema, table_name, table_name[0:104], datetime.date.today().strftime("%Y%m%d"),
                            shortuuid.ShortUUID().random(length=10))

                    statements.extend([drop])

                    # rename the migrate table to the old table name
                    rename = 'alter table %s."%s" rename to "%s";' % (target_schema, target_table, table_name)
                    statements.extend([rename])

                # add foreign keys
                fks = get_foreign_keys(schema_name, target_schema, table_name)

                statements.extend(['commit;'])

                if do_execute:
                    if not run_commands(get_pg_conn(), statements):
                        if not ignore_errors:
                            if debug:
                                print("Error running statements: %s" % (str(statements),))
                            return ERROR

                    # emit a cloudwatch metric for the table
                    if cw is not None:
                        dimensions = [
                            {'Name': 'ClusterIdentifier', 'Value': db_host.split('.')[0]},
                            {'Name': 'TableName', 'Value': table_name}
                        ]
                        aws_utils.put_metric(cw, 'Redshift', 'ColumnEncodingModification', dimensions, None, 1, 'Count')
                        if debug:
                            comment("Emitted Cloudwatch Metric for Column Encoded table")
                else:
                    comment("No encoding modifications run for %s.%s" % (schema_name, table_name))
        except Exception as e:
            print('Exception %s during analysis of %s' % (e.message, table_name))
            print(traceback.format_exc())
            return ERROR

        print_statements(statements)

        return (OK, fks, encodings_modified)


def usage(with_message):
    print('Usage: analyze-schema-compression.py')
    print('       Generates a script to optimise Redshift column encodings on all tables in a schema\n')

    if with_message is not None:
        print(with_message + "\n")

    print('Arguments: --db                  - The Database to Use')
    print('           --db-user             - The Database User to connect to')
    print('           --db-pwd              - The Password for the Database User to connect to')
    print('           --db-host             - The Cluster endpoint')
    print('           --db-port             - The Cluster endpoint port (default 5439)')
    print('           --analyze-schema      - The Schema to be Analyzed (default public)')
    print('           --analyze-table       - A specific table to be Analyzed, if --analyze-schema is not desired')
    print('           --analyze-cols        - Analyze column width and reduce the column width if needed')
    print('           --new-dist-key        - Set a new Distribution Key (only used if --analyze-table is specified)')
    print(
        '           --new-sort-keys       - Set a new Sort Key using these comma separated columns (Compound Sort key only , and only used if --analyze-table is specified)')
    print(
        '           --target-schema       - Name of a Schema into which the newly optimised tables and data should be created, rather than in place')
    print('           --threads             - The number of concurrent connections to use during analysis (default 2)')
    print('           --output-file         - The full path to the output file to be generated')
    print('           --report-file         - The full path to the report file to be generated')
    print('           --debug               - Generate Debug Output including SQL Statements being run')
    print('           --do-execute          - Run the compression encoding optimisation')
    print('           --slot-count          - Modify the wlm_query_slot_count from the default of 1')
    print('           --ignore-errors       - Ignore errors raised in threads when running and continue processing')
    print(
        '           --force               - Force table migration even if the table already has Column Encoding applied')
    print('           --drop-old-data       - Drop the old version of the data table, rather than renaming')
    print('           --comprows            - Set the number of rows to use for Compression Encoding Analysis')
    print('           --query_group         - Set the query_group for all queries')
    print('           --ssl-option          - Set SSL to True or False (default False)')
    print(
        '           --suppress-cloudwatch - Set to True to suppress CloudWatch Metrics being created when --do-execute is True')
    sys.exit(INVALID_ARGS)


# method used to configure global variables, so that we can call the run method
def configure(**kwargs):
    # setup globals
    global db
    global db_user
    global db_pwd
    global db_host
    global db_port
    global threads
    global schema_name
    global table_name
    global new_dist_key
    global new_sort_keys
    global analyze_col_width
    global target_schema
    global debug
    global do_execute
    global query_slot_count
    global ignore_errors
    global force
    global drop_old_data
    global comprows
    global query_group
    global ssl
    global suppress_cw

    # set variables
    for key, value in kwargs.iteritems():
        setattr(thismodule, key, value)

        if debug:
            comment("%s = %s" % (key, value))

    # create a cloudwatch client
    region_key = 'AWS_REGION'
    aws_region = os.environ[region_key] if region_key in os.environ else 'us-east-1'
    if "suppress_cw" not in kwargs or not kwargs["suppress_cw"]:
        try:
            cw = boto3.client('cloudwatch', region_name=aws_region)
        except Exception as e:
            if debug:
                print(traceback.format_exc())

    if debug:
        comment("Redshift Column Encoding Utility Configuration")

        if "suppress_cw" in kwargs and kwargs["suppress_cw"]:
            comment("Suppressing CloudWatch metrics")
        else:
            if cw is not None:
                comment("Created Cloudwatch Emitter in %s" % aws_region)


def run():
    # get a connection for the controlling processes
    master_conn = get_pg_conn()

    if master_conn is None or master_conn == ERROR:
        return NO_CONNECTION

    comment("Connected to %s:%s:%s as %s" % (db_host, db_port, db, db_user))
    if table_name is not None:
        snippet = "Table '%s'" % table_name
    else:
        snippet = "Schema '%s'" % schema_name

    comment("Analyzing %s for Columnar Encoding Optimisations with %s Threads..." % (snippet, threads))

    if do_execute:
        if drop_old_data:
            really_go = getpass.getpass(
                "This will make irreversible changes to your database, and cannot be undone. Type 'Yes' to continue: ")

            if not really_go == 'Yes':
                print("Terminating on User Request")
                return TERMINATED_BY_USER

        comment("Recommended encoding changes will be applied automatically...")
    else:
        pass

    if table_name is not None:
        statement = '''select trim(a.name) as table, b.mbytes, a.rows, decode(pgc.reldiststyle,0,'EVEN',1,'KEY',8,'ALL') dist_style, TRIM(pgu.usename) "owner", pgd.description
from (select db_id, id, name, sum(rows) as rows from stv_tbl_perm a group by db_id, id, name) as a
join pg_class as pgc on pgc.oid = a.id
left outer join pg_description pgd ON pgd.objoid = pgc.oid
join pg_namespace as pgn on pgn.oid = pgc.relnamespace
join pg_user pgu on pgu.usesysid = pgc.relowner
join (select tbl, count(*) as mbytes
from stv_blocklist group by tbl) b on a.id=b.tbl
and pgn.nspname = '%s' and pgc.relname = '%s'        
        ''' % (schema_name, table_name)
    else:
        # query for all tables in the schema ordered by size descending
        comment("Extracting Candidate Table List...")

        statement = '''select trim(a.name) as table, b.mbytes, a.rows, decode(pgc.reldiststyle,0,'EVEN',1,'KEY',8,'ALL') dist_style, TRIM(pgu.usename) "owner", pgd.description
from (select db_id, id, name, sum(rows) as rows from stv_tbl_perm a group by db_id, id, name) as a
join pg_class as pgc on pgc.oid = a.id
left outer join pg_description pgd ON pgd.objoid = pgc.oid
join pg_namespace as pgn on pgn.oid = pgc.relnamespace
join pg_user pgu on pgu.usesysid = pgc.relowner 
join (select tbl, count(*) as mbytes
from stv_blocklist group by tbl) b on a.id=b.tbl
where pgn.nspname = '%s'
  and a.name::text SIMILAR TO '[A-Za-z0-9_]*'
order by 2;
        ''' % (schema_name,)

    if debug:
        comment(statement)

    query_result = execute_query(statement)

    if query_result is None:
        comment("Unable to issue table query - aborting")
        return ERROR

    table_names = []
    for row in query_result:
        table_names.append(row)

    comment("Analyzing %s table(s) which contain allocated data blocks" % (len(table_names)))

    if debug:
        [comment(str(x)) for x in table_names]

    result = []

    if table_names is not None:
        # we'll use a Pool to process all the tables with multiple threads, or just sequentially if 1 thread is requested         
        if threads > 1:
            # setup executor pool
            p = Pool(threads)

            try:
                # run all concurrent steps and block on completion
                result = p.map(analyze, table_names)
            except KeyboardInterrupt:
                # To handle Ctrl-C from user
                p.close()
                p.terminate()
                cleanup(master_conn)
                return TERMINATED_BY_USER
            except:
                print(traceback.format_exc())
                p.close()
                p.terminate()
                cleanup(master_conn)
                return ERROR

            p.terminate()
        else:
            for t in table_names:
                result.append(analyze(t))
    else:
        comment("No Tables Found to Analyze")

    # return any non-zero worker output statuses
    modified_tables = 0
    for ret in result:
        if isinstance(ret, (list, tuple)):
            return_code = ret[0]
            fk_commands = ret[1]
            modified_tables = modified_tables + 1 if ret[2] else modified_tables
        else:
            return_code = ret
            fk_commands = None

        if fk_commands is not None and len(fk_commands) > 0:
            print_statements(fk_commands)

            if do_execute:
                if not run_commands(master_conn, fk_commands):
                    if not ignore_errors:
                        print("Error running commands %s" % (fk_commands,))
                        return ERROR

        if return_code != OK:
            print("Error in worker thread: return code %d. Exiting." % (return_code,))
            return return_code

    comment("Performed modification of %s tables" % modified_tables)

    if do_execute:
        if not master_conn.commit():
            return ERROR

    comment('Processing Complete')
    cleanup(master_conn)

    return OK


def main(argv):
    supported_args = """db= db-user= db-pwd= db-host= db-port= target-schema= analyze-schema= analyze-table= new-dist-key= new-sort-keys= analyze-cols= threads= debug= output-file= report-file= do-execute= slot-count= ignore-errors= force= drop-old-data= comprows= query_group= ssl-option= suppress-cloudwatch="""

    # extract the command line arguments
    try:
        optlist, remaining = getopt.getopt(argv[1:], "", supported_args.split())
    except getopt.GetoptError as err:
        print(str(err))
        usage(None)

    # parse command line arguments
    args = {}
    for arg, value in optlist:
        if arg == "--db":
            if value == '' or value is None:
                usage()
            else:
                args[config_constants.DB_NAME] = value
        elif arg == "--db-user":
            if value == '' or value is None:
                usage()
            else:
                args[config_constants.DB_USER] = value
        elif arg == "--db-host":
            if value == '' or value is None:
                usage()
            else:
                args[config_constants.DB_HOST] = value
        elif arg == "--db-port":
            if value != '' and value is not None:
                args[config_constants.DB_PORT] = int(value)
        elif arg == "--db-pwd":
            if value != '' and value is not None:
                args[config_constants.DB_PASSWORD] = value
        elif arg == "--analyze-schema":
            if value != '' and value is not None:
                args[config_constants.SCHEMA_NAME] = value
        elif arg == "--analyze-table":
            if value != '' and value is not None:
                args[config_constants.TABLE_NAME] = value
        elif arg == "--new-dist-key":
            if value != '' and value is not None:
                args['new_dist_key'] = value
        elif arg == "--new-sort-keys":
            if value != '' and value is not None:
                args['new_sort_keys'] = value
        elif arg == "--analyze-cols":
            if value != '' and value is not None:
                args['analyze_col_width'] = value
        elif arg == "--target-schema":
            if value != '' and value is not None:
                args[config_constants.TARGET_SCHEMA] = value
        elif arg == "--threads":
            if value != '' and value is not None:
                args[config_constants.THREADS] = int(value)
        elif arg == "--debug":
            if value == 'true' or value == 'True':
                args[config_constants.DEBUG] = True
            else:
                args[config_constants.DEBUG] = False
        elif arg == "--output-file":
            sys.stdout = open(value, 'w')
        elif arg == "--ignore-errors":
            if value == 'true' or value == 'True':
                args[config_constants.IGNORE_ERRORS] = True
            else:
                args[config_constants.IGNORE_ERRORS] = False
        elif arg == "--force":
            if value == 'true' or value == 'True':
                args[config_constants.FORCE] = True
            else:
                args[config_constants.FORCE] = False
        elif arg == "--drop-old-data":
            if value == 'true' or value == 'True':
                args[config_constants.DROP_OLD_DATA] = True
            else:
                args[config_constants.DROP_OLD_DATA] = False
        elif arg == "--do-execute":
            if value == 'true' or value == 'True':
                args[config_constants.DO_EXECUTE] = True
            else:
                args[config_constants.DO_EXECUTE] = False
        elif arg == "--slot-count":
            args[config_constants.QUERY_SLOT_COUNT] = int(value)
        elif arg == "--comprows":
            args[config_constants.COMPROWS] = int(value)
        elif arg == "--query_group":
            if value != '' and value is not None:
                args[config_constants.QUERY_GROUP] = value
        elif arg == "--ssl-option":
            if value == 'true' or value == 'True':
                args[config_constants.SSL] = True
            else:
                args[config_constants.SSL] = False
        elif arg == "--suppress-cloudwatch":
            if value == 'true' or value == 'True':
                args[config_constants.SUPPRESS_CLOUDWATCH] = True
            else:
                args[config_constants.SUPPRESS_CLOUDWATCH] = False
        else:
            assert False, "Unsupported Argument " + arg
            usage()

    # Validate that we've got all the args needed
    if config_constants.DB_NAME not in args:
        usage("Missing Parameter 'db'")
    if config_constants.DB_USER not in args:
        usage("Missing Parameter 'db-user'")
    if config_constants.DB_HOST not in args:
        usage("Missing Parameter 'db-host'")
    if config_constants.DB_PORT not in args:
        usage("Missing Parameter 'db-port'")
    if config_constants.SCHEMA_NAME not in args:
        args[config_constants.SCHEMA_NAME] = 'public'
    if config_constants.TARGET_SCHEMA not in args:
        args[config_constants.TARGET_SCHEMA] = args[config_constants.SCHEMA_NAME]

    # Reduce to 1 thread if we're analyzing a single table
    if config_constants.TABLE_NAME in args:
        args[config_constants.THREADS] = 1

    # get the database password
    if config_constants.DB_PASSWORD not in args:
        args[config_constants.DB_PASSWORD] = getpass.getpass("Password <%s>: " % db_user)

    # setup the configuration
    configure(**args)

    # run the analyser
    result_code = run()

    # exit based on the provided return code
    return result_code


if __name__ == "__main__":
    main(sys.argv)
=======
#!/usr/bin/env python

'''
analyze-schema-compression.py

* Copyright 2014, Amazon.com, Inc. or its affiliates. All Rights Reserved.
*
* Licensed under the Amazon Software License (the "License").
* You may not use this file except in compliance with the License.
* A copy of the License is located at
*
* http://aws.amazon.com/asl/
*
* or in the "license" file accompanying this file. This file is distributed
* on an "AS IS" BASIS, WITHOUT WARRANTIES OR CONDITIONS OF ANY KIND, either
* express or implied. See the License for the specific language governing
* permissions and limitations under the License.

Analyses all tables in a Redshift Cluster Schema, and outputs a SQL script to 
migrate database tables with sub-optimal column encodings to optimal column
encodings as recommended by the database engine.

The processing model that the script will generate is:
    create new table XXX_$mig
    insert select * from old table into new table
    analyze new table
    rename old table to XXX_$old or drop table
    rename new table to old table

Use with caution on a running system


Ian Meyers
Amazon Web Services (2014)
'''

from __future__ import print_function

import getopt
import getpass
import os
import re
import sys
import traceback
from multiprocessing import Pool

import boto3
import datetime
import math
import pg8000
import shortuuid
import time

try:
    sys.path.append(os.path.join(os.path.dirname(__file__), ".."))
except:
    pass

import aws_utils
import config_constants

thismodule = sys.modules[__name__]

__version__ = ".9.3.1"

OK = 0
ERROR = 1
INVALID_ARGS = 2
NO_WORK = 3
TERMINATED_BY_USER = 4
NO_CONNECTION = 5

# timeout for retries - 100ms
RETRY_TIMEOUT = 100. / 1000

# compiled regular expressions
IDENTITY_RE = re.compile(r'"identity"\((?P<current>.*), (?P<base>.*), \(?\'(?P<seed>\d+),(?P<step>\d+)\'.*\)')


def get_env_var(name, default_value):
    return os.environ[name] if name in os.environ else default_value


db_connections = {}
db_name = get_env_var('PGDATABASE', None)
db_user = get_env_var('PGUSER', None)
db_pwd = None
db_host = get_env_var('PGHOST', None)
db_port = get_env_var('PGPORT', 5439)
schema_name = 'public'
target_schema = None
table_name = None
new_dist_key = None
new_sort_keys = None
debug = False
threads = 2
analyze_col_width = False
do_execute = False
query_slot_count = 1
ignore_errors = False
force = False
drop_old_data = False
comprows = None
query_group = None
ssl = False
suppress_cw = None


def execute_query(str):
    conn = get_pg_conn()
    cursor = conn.cursor()
    cursor.execute(str)

    try:
        results = cursor.fetchall()
    except pg8000.ProgrammingError as e:
        if "no result set" in str(e):
            return None
        else:
            raise e

    return results


def close_conn(conn):
    try:
        conn.close()
    except Exception as e:
        if debug:
            if 'connection is closed' not in str(e):
                print(e)


def cleanup(conn):
    # close all connections and close the output file
    if conn is not None:
        close_conn(conn)

    for key in db_connections:
        if db_connections[key] is not None:
            close_conn(db_connections[key])


def comment(string):
    if string is not None:
        if re.match('.*\\n.*', string) is not None:
            print('/* [%s]\n%s\n*/\n' % (str(os.getpid()), string))
        else:
            print('-- [%s] %s' % (str(os.getpid()), string))


def print_statements(statements):
    if statements is not None:
        for s in statements:
            if s is not None:
                print(s)


def get_pg_conn():
    global db_connections
    pid = str(os.getpid())

    conn = None

    # get the database connection for this PID
    try:
        conn = db_connections[pid]
    except KeyError:
        pass

    if conn is None:
        # connect to the database
        if debug:
            comment('Connect [%s] %s:%s:%s:%s' % (pid, db_host, db_port, db, db_user))

        try:
            conn = pg8000.connect(user=db_user, host=db_host, port=db_port, database=db, password=db_pwd,
                                  ssl=ssl, timeout=None)
        except Exception as e:
            print(e)
            print('Unable to connect to Cluster Endpoint')
            cleanup(conn)
            return ERROR

            # set default search path
        search_path = 'set search_path = \'$user\',public,%s' % schema_name
        if target_schema is not None and target_schema != schema_name:
            search_path = search_path + ', %s' % target_schema

        if debug:
            comment(search_path)

        cursor = None
        try:
            cursor = conn.cursor()
            cursor.execute(search_path)
        except pg8000.Error as e:
            if re.match('schema "%s" does not exist' % schema_name, e.message) is not None:
                print('Schema %s does not exist' % schema_name)
            else:
                print(e.message)
            return None

        if query_group is not None:
            set_query_group = 'set query_group to %s' % query_group

            if debug:
                comment(set_query_group)

            cursor.execute(set_query_group)

        if query_slot_count is not None and query_slot_count != 1:
            set_slot_count = 'set wlm_query_slot_count = %s' % query_slot_count

            if debug:
                comment(set_slot_count)

            cursor.execute(set_slot_count)

        # set a long statement timeout
        set_timeout = "set statement_timeout = '1200000'"
        if debug:
            comment(set_timeout)

        cursor.execute(set_timeout)

        # set application name
        set_name = "set application_name to 'ColumnEncodingUtility-v%s'" % __version__

        if debug:
            comment(set_name)

        cursor.execute(set_name)

        # cache the connection
        db_connections[pid] = conn

    return conn


def get_identity(adsrc):
    # checks if a column defined by adsrc (column from pg_attrdef) is
    # an identity, since both identities and defaults end up in this table
    # if is identity returns (seed, step); if not returns None
    # TODO there ought be a better way than using a regex
    m = IDENTITY_RE.match(adsrc)
    if m:
        return m.group('seed'), m.group('step')
    else:
        return None


def get_foreign_keys(schema_name, target_schema, table_name):
    has_fks = False

    fk_statement = '''SELECT /* fetching foreign key relations */ conname,
  pg_catalog.pg_get_constraintdef(cons.oid, true) as condef
 FROM pg_catalog.pg_constraint cons,
 pg_namespace pgn,
 pg_class pgc
 WHERE cons.conrelid = pgc.oid
 and pgn.nspname = '%s'
 and pgc.relnamespace = pgn.oid
 and pgc.oid = '%s'::regclass
 AND cons.contype = 'f'
 ORDER BY 1
''' % (schema_name, table_name)

    if debug:
        comment(fk_statement)

    foreign_keys = execute_query(fk_statement)
    fk_statements = []

    for fk in foreign_keys:
        has_fks = True
        references_clause = fk[1].replace('REFERENCES ', 'REFERENCES %s.' % target_schema)
        fk_statements.append(
            'alter table %s."%s" add constraint %s %s;' % (target_schema, table_name, fk[0], references_clause))

    if has_fks:
        return fk_statements
    else:
        return None


def get_primary_key(table_schema, target_schema, original_table, new_table):
    pk_statement = 'alter table %s."%s" add primary key (' % (target_schema, new_table)
    has_pks = False

    # get the primary key columns
    statement = '''SELECT /* fetch primary key information */   
  att.attname
FROM pg_index ind, pg_class cl, pg_attribute att, pg_namespace pgn
WHERE 
  cl.oid = '%s'::regclass 
  AND ind.indrelid = cl.oid 
  AND att.attrelid = cl.oid
  and cl.relnamespace = pgn.oid
  and pgn.nspname = '%s'
  and att.attnum = ANY(string_to_array(textin(int2vectorout(ind.indkey)), ' '))
  and attnum > 0
  AND ind.indisprimary
order by att.attnum;
''' % (original_table, table_schema)

    if debug:
        comment(statement)

    pks = execute_query(statement)

    for pk in pks:
        has_pks = True
        pk_statement = pk_statement + pk[0] + ','

    pk_statement = pk_statement[:-1] + ');'

    if has_pks:
        return pk_statement
    else:
        return None


def get_table_desc(table_name):
    # get the table definition from the dictionary so that we can get relevant details for each column
    statement = '''select /* fetching column descriptions for table */ "column", type, encoding, distkey, sortkey, "notnull", ad.adsrc
 from pg_table_def de, pg_attribute at LEFT JOIN pg_attrdef ad ON (at.attrelid, at.attnum) = (ad.adrelid, ad.adnum)
 where de.schemaname = '%s'
 and de.tablename = '%s'
 and at.attrelid = '%s."%s"'::regclass
 and de.column = at.attname
''' % (schema_name, table_name, schema_name, table_name)

    if debug:
        comment(statement)

    description = execute_query(statement)

    descr = {}
    for row in description:
        if debug:
            comment("Table Description: %s" % str(row))
        descr[row[0]] = row

    return descr


def get_count_raw_columns(table_name):
    # count the number of raw encoded columns which are not the sortkey, from the dictionary
    statement = '''select /* getting count of raw columns in table */ count(9) count_raw_columns
      from pg_table_def 
      where schemaname = '%s'
        and lower(encoding) in ('raw','none') 
        and sortkey != 1        
        and tablename = '%s'
''' % (schema_name, table_name)

    if debug:
        comment(statement)

    description = execute_query(statement)

    return description


def run_commands(conn, commands):
    for c in commands:
        if c is not None:
            cursor = conn.cursor()
            comment('[%s] Running %s' % (str(os.getpid()), c))
            try:
                if c.count(';') > 1:
                    subcommands = c.split(';')

                    for s in subcommands:
                        if s is not None and s != '':
                            cursor.execute(s.replace("\n", ""))
                else:
                    cursor.execute(c)
                comment('Success.')
            except Exception as e:
                # cowardly bail on errors
                conn.rollback()
                print(traceback.format_exc())
                return False

    return True


def analyze(table_info):
    table_name = table_info[0]
    dist_style = table_info[3]
    owner = table_info[4]
    table_comment = table_info[5]

    # get the count of columns that have raw encoding applied
    table_unoptimised = False
    count_unoptimised = 0
    encodings_modified = False
    output = get_count_raw_columns(table_name)

    if output is None:
        print("Unable to determine potential RAW column encoding for %s" % table_name)
        return ERROR
    else:
        for row in output:
            if row[0] > 0:
                table_unoptimised = True
                count_unoptimised += row[0]

    if not table_unoptimised and not force:
        comment("Table %s does not require encoding optimisation" % table_name)
        return OK
    else:
        comment("Table %s contains %s unoptimised columns" % (table_name, count_unoptimised))
        if force:
            comment("Using Force Override Option")

        statement = 'analyze compression %s."%s"' % (schema_name, table_name)

        if comprows is not None:
            statement = statement + (" comprows %s" % int(comprows))

        try:
            if debug:
                comment(statement)

            comment("Analyzing Table '%s'" % (table_name,))

            # run the analyze in a loop, because it could be locked by another process modifying rows and get a timeout
            analyze_compression_result = None
            analyze_retry = 10
            attempt_count = 0
            last_exception = None
            while attempt_count < analyze_retry and analyze_compression_result is None:
                try:
                    analyze_compression_result = execute_query(statement)
                except KeyboardInterrupt:
                    # To handle Ctrl-C from user
                    cleanup(conn)
                    return TERMINATED_BY_USER
                except Exception as e:
                    print(e)
                    attempt_count += 1
                    last_exception = e

                    # Exponential Backoff
                    time.sleep(2 ** attempt_count * RETRY_TIMEOUT)

            if analyze_compression_result is None:
                if last_exception is not None:
                    print("Unable to analyze %s due to Exception %s" % (table_name, last_exception.message))
                else:
                    print("Unknown Error")
                return ERROR

            if target_schema == schema_name:
                target_table = '%s_$mig' % table_name
            else:
                target_table = table_name

            create_table = 'begin;\nlock table %s."%s";\ncreate table %s."%s"(' % (
                schema_name, table_name, target_schema, target_table,)

            # query the table column definition
            descr = get_table_desc(table_name)

            encode_columns = []
            statements = []
            sortkeys = {}
            has_zindex_sortkeys = False
            has_identity = False
            non_identity_columns = []
            fks = []
            table_distkey = None
            table_sortkeys = []
            new_sortkey_arr = [t.strip() for t in new_sort_keys.split(',')] if new_sort_keys is not None else []

            # count of suggested optimizations
            count_optimized = 0
            # process each item given back by the analyze request
            for row in analyze_compression_result:
                if debug:
                    comment("Analyzed Compression Row State: %s" % str(row))
                col = row[1]

                # compare the previous encoding to the new encoding
                new_encoding = row[2]
                old_encoding = descr[col][2]
                old_encoding = 'raw' if old_encoding == 'none' else old_encoding
                if new_encoding != old_encoding:
                    encodings_modified = True
                    count_optimized += 1

                    if debug:
                        comment("Column %s will be modified from %s encoding to %s encoding" % (
                            col, old_encoding, new_encoding))

                # fix datatypesj from the description type to the create type
                col_type = descr[col][1]

                # check whether varchars columns are too wide
                if analyze_col_width and "character varying" in col_type:
                    curr_col_length = int(re.search(r'\d+', col_type).group())
                    if curr_col_length > 255:
                        col_len_statement = 'select /* computing max column length */ max(len(%s)) from %s."%s"' % (
                            descr[col][0], schema_name, table_name)
                        try:
                            if debug:
                                comment(col_len_statement)

                            comment("Analyzing max length of character column '%s' for table '%s.%s' " % (
                                col, schema_name, table_name))

                            # run the analyze in a loop, because it could be locked by another process modifying rows and get a timeout
                            col_len_result = None
                            col_len_retry = 10
                            col_len_attempt_count = 0
                            col_len_last_exception = None
                            while col_len_attempt_count < col_len_retry and col_len_result is None:
                                try:
                                    col_len_result = execute_query(col_len_statement)
                                except KeyboardInterrupt:
                                    # To handle Ctrl-C from user
                                    cleanup(conn)
                                    return TERMINATED_BY_USER
                                except Exception as e:
                                    print(e)
                                    col_len_attempt_count += 1
                                    col_len_last_exception = e

                                    # Exponential Backoff
                                    time.sleep(2 ** col_len_attempt_count * RETRY_TIMEOUT)

                            if col_len_result is None:
                                if col_len_last_exception is not None:
                                    print("Unable to determine length of %s for table %s due to Exception %s" % (
                                        col, table_name, last_exception.message))
                                else:
                                    print("Unknown Error")
                                return ERROR

                            if debug:
                                comment(
                                    "Max width of character column '%s' for table '%s.%s' is %d. Current width is %d." % (
                                        descr[col][0], schema_name, table_name, col_len_result[0][0],
                                        curr_col_length))

                            if col_len_result[0][0] < curr_col_length:
                                col_type = re.sub(str(curr_col_length), str(col_len_result[0][0]), col_type)
                                encodings_modified = True

                        except Exception as e:
                            print('Exception %s during analysis of %s' % (e.message, table_name))
                            print(traceback.format_exc())
                            return ERROR

                col_type = col_type.replace('character varying', 'varchar').replace('without time zone', '')

                # check whether number columns are too wide
                if analyze_col_width and "int" in col_type:
                    col_len_statement = 'select max(%s) from %s."%s"' % (descr[col][0], schema_name, table_name)
                    try:
                        if debug:
                            comment(col_len_statement)

                        comment("Analyzing max column '%s' for table '%s.%s' " % (col, schema_name, table_name))

                        # run the analyze in a loop, because it could be locked by another process modifying rows and get a timeout
                        col_len_result = None
                        col_len_retry = 10
                        col_len_attempt_count = 0
                        col_len_last_exception = None
                        while col_len_attempt_count < col_len_retry and col_len_result is None:
                            try:
                                col_len_result = execute_query(col_len_statement)
                            except KeyboardInterrupt:
                                # To handle Ctrl-C from user
                                cleanup(conn)
                                return TERMINATED_BY_USER
                            except Exception as e:
                                print(e)
                                col_len_attempt_count += 1
                                col_len_last_exception = e

                                # Exponential Backoff
                                time.sleep(2 ** col_len_attempt_count * RETRY_TIMEOUT)

                        if col_len_result is None:
                            if col_len_last_exception is not None:
                                print("Unable to determine length of %s for table %s due to Exception %s" % (
                                    col, table_name, last_exception.message))
                            else:
                                print("Unknown Error")
                            return ERROR

                        if debug:
                            max = col_len_result[0][0] if col_len_result else 'not defined'
                            comment("Max of column '%s' for table '%s.%s' is %s. Current column type is %s." % (
                                descr[col][0], schema_name, table_name, max, col_type))

                        # Test to see if largest value is smaller than largest value of smallint (2 bytes)
                        if col_len_result[0][0] <= int(math.pow(2, 15) - 1) and col_type != "smallint":
                            col_type = re.sub(col_type, "smallint", col_type)
                            encodings_modified = True

                            # Test to see if largest value is smaller than largest value of smallint (4 bytes)
                        elif col_len_result[0][0] <= int(math.pow(2, 31) - 1) and col_type != "integer":
                            col_type = re.sub(col_type, "integer", col_type)
                            encodings_modified = True

                    except Exception as e:
                        print('Exception %s during analysis of %s' % (e.message, table_name))
                        print(traceback.format_exc())
                        return ERROR

                        # link in the existing distribution key, or set the new one
                row_distkey = descr[col][3]
                if table_name is not None and new_dist_key is not None:
                    if col == new_dist_key:
                        distkey = 'DISTKEY'
                        dist_style = 'KEY'
                        table_distkey = col
                    else:
                        distkey = ''
                else:
                    if str(row_distkey).upper()[0] == 'T':
                        distkey = 'DISTKEY'
                        dist_style = 'KEY'
                        table_distkey = col
                    else:
                        distkey = ''

                # link in the existing sort keys, or set the new ones
                row_sortkey = descr[col][4]
                if table_name is not None and len(new_sortkey_arr) > 0:
                    if col in new_sortkey_arr:
                        sortkeys[new_sortkey_arr.index(col) + 1] = col
                        table_sortkeys.append(col)
                else:
                    if row_sortkey != 0:
                        # add the absolute ordering of the sortkey to the list of all sortkeys
                        sortkeys[abs(row_sortkey)] = col
                        table_sortkeys.append(col)

                        if row_sortkey < 0:
                            has_zindex_sortkeys = True

                # don't compress first sort key
                if abs(row_sortkey) == 1:
                    compression = 'RAW'
                else:
                    compression = row[2]

                # extract null/not null setting            
                col_null = descr[col][5]

                if str(col_null).upper() == 'TRUE':
                    col_null = 'NOT NULL'
                else:
                    col_null = ''

                # get default or identity syntax for this column
                default_or_identity = descr[col][6]
                if default_or_identity:
                    ident_data = get_identity(default_or_identity)
                    if ident_data is None:
                        default_value = 'default %s' % default_or_identity
                        non_identity_columns.append(col)
                    else:
                        default_value = 'identity (%s, %s)' % ident_data
                        has_identity = True
                else:
                    default_value = ''
                    non_identity_columns.append(col)

                # add the formatted column specification
                encode_columns.extend(['"%s" %s %s %s encode %s %s'
                                       % (col, col_type, default_value, col_null, compression, distkey)])

            # abort if a new distkey was set but we couldn't find it in the set of all columns
            if new_dist_key is not None and table_distkey is None:
                msg = "Column '%s' not found when setting new Table Distribution Key" % new_dist_key
                comment(msg)
                raise Exception(msg)

            # abort if new sortkeys were set but we couldn't find them in the set of all columns
            if new_sort_keys is not None and len(table_sortkeys) != len(new_sortkey_arr):
                if debug:
                    comment("Reqested Sort Keys: %s" % new_sort_keys)
                    comment("Resolved Sort Keys: %s" % table_sortkeys)
                msg = "Column resolution of sortkeys '%s' not found when setting new Table Sort Keys" % new_sort_keys
                comment(msg)
                raise Exception(msg)

            # if this table's encodings have not changed, then don't do a modification, unless force options is set
            if (not force) and (not encodings_modified):
                comment("Column Encoding resulted in an identical table - no changes will be made")
            else:
                comment("Column Encoding will be modified for %s.%s" % (schema_name, table_name))

                # add all the column encoding statements on to the create table statement, suppressing the leading comma on the first one
                for i, s in enumerate(encode_columns):
                    create_table += '\n%s%s' % ('' if i == 0 else ',', s)

                create_table = create_table + '\n)\n'

                # add diststyle all if needed
                if dist_style == 'ALL':
                    create_table = create_table + 'diststyle all\n'

                # add sort key as a table block to accommodate multiple columns
                if len(sortkeys) > 0:
                    if debug:
                        comment("Adding Sortkeys: %s" % sortkeys)
                    sortkey = '%sSORTKEY(' % ('INTERLEAVED ' if has_zindex_sortkeys else '')

                    for i in range(1, len(sortkeys) + 1):
                        sortkey = sortkey + sortkeys[i]

                        if i != len(sortkeys):
                            sortkey = sortkey + ','
                        else:
                            sortkey = sortkey + ')\n'
                    create_table = create_table + (' %s ' % sortkey)

                create_table = create_table + ';'

                # run the create table statement
                statements.extend([create_table])

                # get the primary key statement
                statements.extend([get_primary_key(schema_name, target_schema, table_name, target_table)])

                # set the table owner
                statements.extend(['alter table %s."%s" owner to %s;' % (target_schema, target_table, owner)])

                if table_comment is not None:
                    statements.extend(
                        ['comment on table %s."%s" is \'%s\';' % (target_schema, target_table, table_comment)])

                # insert the old data into the new table
                # if we have identity column(s), we can't insert data from them, so do selective insert
                if has_identity:
                    source_columns = ', '.join(non_identity_columns)
                    mig_columns = '(' + source_columns + ')'
                else:
                    source_columns = '*'
                    mig_columns = ''

                insert = 'insert into %s."%s" %s select %s from %s."%s"' % (target_schema,
                                                                            target_table,
                                                                            mig_columns,
                                                                            source_columns,
                                                                            schema_name,
                                                                            table_name)
                if len(table_sortkeys) > 0:
                    insert = "%s order by %s;" % (insert, ",".join(table_sortkeys))

                statements.extend([insert])

                # analyze the new table
                analyze = 'analyze %s."%s";' % (target_schema, target_table)
                statements.extend([analyze])

                if target_schema == schema_name:
                    # rename the old table to _$old or drop
                    if drop_old_data:
                        drop = 'drop table %s."%s" cascade;' % (target_schema, table_name)
                    else:
                        # the alter table statement for the current data will use the first 104 characters of the original table name, the current datetime as YYYYMMDD and a 10 digit random string
                        drop = 'alter table %s."%s" rename to "%s_%s_%s_$old";' % (
                            target_schema, table_name, table_name[0:104], datetime.date.today().strftime("%Y%m%d"),
                            shortuuid.ShortUUID().random(length=10))

                    statements.extend([drop])

                    # rename the migrate table to the old table name
                    rename = 'alter table %s."%s" rename to "%s";' % (target_schema, target_table, table_name)
                    statements.extend([rename])

                # add foreign keys
                fks = get_foreign_keys(schema_name, target_schema, table_name)

                statements.extend(['commit;'])

                if do_execute:
                    if not run_commands(get_pg_conn(), statements):
                        if not ignore_errors:
                            if debug:
                                print("Error running statements: %s" % (str(statements),))
                            return ERROR

                    # emit a cloudwatch metric for the table
                    if cw is not None:
                        dimensions = [
                            {'Name': 'ClusterIdentifier', 'Value': db_host.split('.')[0]},
                            {'Name': 'TableName', 'Value': table_name}
                        ]
                        aws_utils.put_metric(cw, 'Redshift', 'ColumnEncodingModification', dimensions, None, 1, 'Count')
                        if debug:
                            comment("Emitted Cloudwatch Metric for Column Encoded table")
                else:
                    comment("No encoding modifications run for %s.%s" % (schema_name, table_name))
        except Exception as e:
            print('Exception %s during analysis of %s' % (e.message, table_name))
            print(traceback.format_exc())
            return ERROR

        print_statements(statements)

        return (OK, fks, encodings_modified)


def usage(with_message):
    print('Usage: analyze-schema-compression.py')
    print('       Generates a script to optimise Redshift column encodings on all tables in a schema\n')

    if with_message is not None:
        print(with_message + "\n")

    print('Arguments: --db                  - The Database to Use')
    print('           --db-user             - The Database User to connect to')
    print('           --db-pwd              - The Password for the Database User to connect to')
    print('           --db-host             - The Cluster endpoint')
    print('           --db-port             - The Cluster endpoint port (default 5439)')
    print('           --analyze-schema      - The Schema to be Analyzed (default public)')
    print('           --analyze-table       - A specific table to be Analyzed, if --analyze-schema is not desired')
    print('           --analyze-cols        - Analyze column width and reduce the column width if needed')
    print('           --new-dist-key        - Set a new Distribution Key (only used if --analyze-table is specified)')
    print(
        '           --new-sort-keys       - Set a new Sort Key using these comma separated columns (Compound Sort key only , and only used if --analyze-table is specified)')
    print(
        '           --target-schema       - Name of a Schema into which the newly optimised tables and data should be created, rather than in place')
    print('           --threads             - The number of concurrent connections to use during analysis (default 2)')
    print('           --output-file         - The full path to the output file to be generated')
    print('           --debug               - Generate Debug Output including SQL Statements being run')
    print('           --do-execute          - Run the compression encoding optimisation')
    print('           --slot-count          - Modify the wlm_query_slot_count from the default of 1')
    print('           --ignore-errors       - Ignore errors raised in threads when running and continue processing')
    print(
        '           --force               - Force table migration even if the table already has Column Encoding applied')
    print('           --drop-old-data       - Drop the old version of the data table, rather than renaming')
    print('           --comprows            - Set the number of rows to use for Compression Encoding Analysis')
    print('           --query_group         - Set the query_group for all queries')
    print('           --ssl-option          - Set SSL to True or False (default False)')
    print(
        '           --suppress-cloudwatch - Set to True to suppress CloudWatch Metrics being created when --do-execute is True')
    sys.exit(INVALID_ARGS)


# method used to configure global variables, so that we can call the run method
def configure(**kwargs):
    # setup globals
    global db_name
    global db_user
    global db_pwd
    global db_host
    global db_port
    global threads
    global schema_name
    global table_name
    global new_dist_key
    global new_sort_keys
    global analyze_col_width
    global target_schema
    global debug
    global do_execute
    global query_slot_count
    global ignore_errors
    global force
    global drop_old_data
    global comprows
    global query_group
    global ssl
    global suppress_cw

    # set variables
    for key, value in kwargs.iteritems():
        setattr(thismodule, key, value)

        if debug:
            comment("%s = %s" % (key, value))

    # create a cloudwatch client
    region_key = 'AWS_REGION'
    aws_region = os.environ[region_key] if region_key in os.environ else 'us-east-1'
    if "suppress_cw" not in kwargs or not kwargs["suppress_cw"]:
        try:
            cw = boto3.client('cloudwatch', region_name=aws_region)
        except Exception as e:
            if debug:
                print(traceback.format_exc())

    if debug:
        comment("Redshift Column Encoding Utility Configuration")

        if "suppress_cw" in kwargs and kwargs["suppress_cw"]:
            comment("Suppressing CloudWatch metrics")
        else:
            if cw is not None:
                comment("Created Cloudwatch Emitter in %s" % aws_region)


def run():
    # get a connection for the controlling processes
    master_conn = get_pg_conn()

    if master_conn is None or master_conn == ERROR:
        return NO_CONNECTION

    comment("Connected to %s:%s:%s as %s" % (db_host, db_port, db, db_user))
    if table_name is not None:
        snippet = "Table '%s'" % table_name
    else:
        snippet = "Schema '%s'" % schema_name

    comment("Analyzing %s for Columnar Encoding Optimisations with %s Threads..." % (snippet, threads))

    if do_execute:
        if drop_old_data:
            really_go = getpass.getpass(
                "This will make irreversible changes to your database, and cannot be undone. Type 'Yes' to continue: ")

            if not really_go == 'Yes':
                print("Terminating on User Request")
                return TERMINATED_BY_USER

        comment("Recommended encoding changes will be applied automatically...")
    else:
        pass

    if table_name is not None:
        statement = '''select trim(a.name) as table, b.mbytes, a.rows, decode(pgc.reldiststyle,0,'EVEN',1,'KEY',8,'ALL') dist_style, TRIM(pgu.usename) "owner", pgd.description
from (select db_id, id, name, sum(rows) as rows from stv_tbl_perm a group by db_id, id, name) as a
join pg_class as pgc on pgc.oid = a.id
left outer join pg_description pgd ON pgd.objoid = pgc.oid
join pg_namespace as pgn on pgn.oid = pgc.relnamespace
join pg_user pgu on pgu.usesysid = pgc.relowner
join (select tbl, count(*) as mbytes
from stv_blocklist group by tbl) b on a.id=b.tbl
and pgn.nspname = '%s' and pgc.relname = '%s'        
        ''' % (schema_name, table_name)
    else:
        # query for all tables in the schema ordered by size descending
        comment("Extracting Candidate Table List...")

        statement = '''select trim(a.name) as table, b.mbytes, a.rows, decode(pgc.reldiststyle,0,'EVEN',1,'KEY',8,'ALL') dist_style, TRIM(pgu.usename) "owner", pgd.description
from (select db_id, id, name, sum(rows) as rows from stv_tbl_perm a group by db_id, id, name) as a
join pg_class as pgc on pgc.oid = a.id
left outer join pg_description pgd ON pgd.objoid = pgc.oid
join pg_namespace as pgn on pgn.oid = pgc.relnamespace
join pg_user pgu on pgu.usesysid = pgc.relowner 
join (select tbl, count(*) as mbytes
from stv_blocklist group by tbl) b on a.id=b.tbl
where pgn.nspname = '%s'
  and a.name::text SIMILAR TO '[A-Za-z0-9_]*'
order by 2;
        ''' % (schema_name,)

    if debug:
        comment(statement)

    query_result = execute_query(statement)

    if query_result is None:
        comment("Unable to issue table query - aborting")
        return ERROR

    table_names = []
    for row in query_result:
        table_names.append(row)

    comment("Analyzing %s table(s) which contain allocated data blocks" % (len(table_names)))

    if debug:
        [comment(str(x)) for x in table_names]

    result = []

    if table_names is not None:
        # we'll use a Pool to process all the tables with multiple threads, or just sequentially if 1 thread is requested         
        if threads > 1:
            # setup executor pool
            p = Pool(threads)

            try:
                # run all concurrent steps and block on completion
                result = p.map(analyze, table_names)
            except KeyboardInterrupt:
                # To handle Ctrl-C from user
                p.close()
                p.terminate()
                cleanup(master_conn)
                return TERMINATED_BY_USER
            except:
                print(traceback.format_exc())
                p.close()
                p.terminate()
                cleanup(master_conn)
                return ERROR

            p.terminate()
        else:
            for t in table_names:
                result.append(analyze(t))
    else:
        comment("No Tables Found to Analyze")

    # return any non-zero worker output statuses
    modified_tables = 0
    for ret in result:
        if isinstance(ret, (list, tuple)):
            return_code = ret[0]
            fk_commands = ret[1]
            modified_tables = modified_tables + 1 if ret[2] else modified_tables
        else:
            return_code = ret
            fk_commands = None

        if fk_commands is not None and len(fk_commands) > 0:
            print_statements(fk_commands)

            if do_execute:
                if not run_commands(master_conn, fk_commands):
                    if not ignore_errors:
                        print("Error running commands %s" % (fk_commands,))
                        return ERROR

        if return_code != OK:
            print("Error in worker thread: return code %d. Exiting." % (return_code,))
            return return_code

    comment("Performed modification of %s tables" % modified_tables)

    if do_execute:
        if not master_conn.commit():
            return ERROR

    comment('Processing Complete')
    cleanup(master_conn)

    return OK


def main(argv):
    supported_args = """db= db-user= db-pwd= db-host= db-port= target-schema= analyze-schema= analyze-table= new-dist-key= new-sort-keys= analyze-cols= threads= debug= output-file= do-execute= slot-count= ignore-errors= force= drop-old-data= comprows= query_group= ssl-option= suppress-cloudwatch="""

    # extract the command line arguments
    try:
        optlist, remaining = getopt.getopt(argv[1:], "", supported_args.split())
    except getopt.GetoptError as err:
        print(str(err))
        usage(None)

    # parse command line arguments
    args = {}
    for arg, value in optlist:
        if arg == "--db":
            if value == '' or value is None:
                usage()
            else:
                args[config_constants.DB_NAME] = value
        elif arg == "--db-user":
            if value == '' or value is None:
                usage()
            else:
                args[config_constants.DB_USER] = value
        elif arg == "--db-host":
            if value == '' or value is None:
                usage()
            else:
                args[config_constants.DB_HOST] = value
        elif arg == "--db-port":
            if value != '' and value is not None:
                args[config_constants.DB_PORT] = int(value)
        elif arg == "--db-pwd":
            if value != '' and value is not None:
                args[config_constants.DB_PASSWORD] = value
        elif arg == "--analyze-schema":
            if value != '' and value is not None:
                args[config_constants.SCHEMA_NAME] = value
        elif arg == "--analyze-table":
            if value != '' and value is not None:
                args[config_constants.TABLE_NAME] = value
        elif arg == "--new-dist-key":
            if value != '' and value is not None:
                args['new_dist_key'] = value
        elif arg == "--new-sort-keys":
            if value != '' and value is not None:
                args['new_sort_keys'] = value
        elif arg == "--analyze-cols":
            if value != '' and value is not None:
                args['analyze_col_width'] = value
        elif arg == "--target-schema":
            if value != '' and value is not None:
                args[config_constants.TARGET_SCHEMA] = value
        elif arg == "--threads":
            if value != '' and value is not None:
                args[config_constants.THREADS] = int(value)
        elif arg == "--debug":
            if value == 'true' or value == 'True':
                args[config_constants.DEBUG] = True
            else:
                args[config_constants.DEBUG] = False
        elif arg == "--output-file":
            sys.stdout = open(value, 'w')
        elif arg == "--ignore-errors":
            if value == 'true' or value == 'True':
                args[config_constants.IGNORE_ERRORS] = True
            else:
                args[config_constants.IGNORE_ERRORS] = False
        elif arg == "--force":
            if value == 'true' or value == 'True':
                args[config_constants.FORCE] = True
            else:
                args[config_constants.FORCE] = False
        elif arg == "--drop-old-data":
            if value == 'true' or value == 'True':
                args[config_constants.DROP_OLD_DATA] = True
            else:
                args[config_constants.DROP_OLD_DATA] = False
        elif arg == "--do-execute":
            if value == 'true' or value == 'True':
                args[config_constants.DO_EXECUTE] = True
            else:
                args[config_constants.DO_EXECUTE] = False
        elif arg == "--slot-count":
            args[config_constants.QUERY_SLOT_COUNT] = int(value)
        elif arg == "--comprows":
            args[config_constants.COMPROWS] = int(value)
        elif arg == "--query_group":
            if value != '' and value is not None:
                args[config_constants.QUERY_GROUP] = value
        elif arg == "--ssl-option":
            if value == 'true' or value == 'True':
                args[config_constants.SSL] = True
            else:
                args[config_constants.SSL] = False
        elif arg == "--suppress-cloudwatch":
            if value == 'true' or value == 'True':
                args[config_constants.SUPPRESS_CLOUDWATCH] = True
            else:
                args[config_constants.SUPPRESS_CLOUDWATCH] = False
        else:
            assert False, "Unsupported Argument " + arg
            usage()

    # Validate that we've got all the args needed
    if config_constants.DB_NAME not in args:
        usage("Missing Parameter 'db'")
    if config_constants.DB_USER not in args:
        usage("Missing Parameter 'db-user'")
    if config_constants.DB_HOST not in args:
        usage("Missing Parameter 'db-host'")
    if config_constants.DB_PORT not in args:
        usage("Missing Parameter 'db-port'")
    if config_constants.SCHEMA_NAME not in args:
        args[config_constants.SCHEMA_NAME] = 'public'
    if config_constants.TARGET_SCHEMA not in args:
        args[config_constants.TARGET_SCHEMA] = args[config_constants.SCHEMA_NAME]

    # Reduce to 1 thread if we're analyzing a single table
    if config_constants.TABLE_NAME in args:
        args[config_constants.THREADS] = 1

    # get the database password
    if config_constants.DB_PASSWORD not in args:
        args[config_constants.DB_PASSWORD] = getpass.getpass("Password <%s>: " % db_user)

    # setup the configuration
    configure(**args)

    # run the analyser
    result_code = run()

    # exit based on the provided return code
    return result_code


if __name__ == "__main__":
    main(sys.argv)
>>>>>>> 6a119327
<|MERGE_RESOLUTION|>--- conflicted
+++ resolved
@@ -1,4 +1,3 @@
-<<<<<<< HEAD
 #!/usr/bin/env python
 
 '''
@@ -128,7 +127,8 @@
         conn.close()
     except Exception as e:
         if debug:
-            print(e)
+            if 'connection is closed' not in str(e):
+                print(e)
 
 
 def cleanup(conn):
@@ -595,8 +595,9 @@
                             return ERROR
 
                         if debug:
-                            comment("Max of column '%s' for table '%s.%s' is %d. Current column type is %s." % (
-                                descr[col][0], schema_name, table_name, col_len_result[0][0], col_type))
+                            max = col_len_result[0][0] if col_len_result else 'not defined'
+                            comment("Max of column '%s' for table '%s.%s' is %s. Current column type is %s." % (
+                                descr[col][0], schema_name, table_name, max, col_type))
 
                         # Test to see if largest value is smaller than largest value of smallint (2 bytes)
                         if col_len_result[0][0] <= int(math.pow(2, 15) - 1) and col_type != "smallint":
@@ -754,7 +755,7 @@
                                                                             schema_name,
                                                                             table_name)
                 if len(table_sortkeys) > 0:
-                    insert = "%s order by %s" % (insert, ",".join(table_sortkeys))
+                    insert = "%s order by %s;" % (insert, ",".join(table_sortkeys))
 
                 statements.extend([insert])
 
@@ -833,7 +834,6 @@
         '           --target-schema       - Name of a Schema into which the newly optimised tables and data should be created, rather than in place')
     print('           --threads             - The number of concurrent connections to use during analysis (default 2)')
     print('           --output-file         - The full path to the output file to be generated')
-    print('           --report-file         - The full path to the report file to be generated')
     print('           --debug               - Generate Debug Output including SQL Statements being run')
     print('           --do-execute          - Run the compression encoding optimisation')
     print('           --slot-count          - Modify the wlm_query_slot_count from the default of 1')
@@ -1044,7 +1044,7 @@
 
 
 def main(argv):
-    supported_args = """db= db-user= db-pwd= db-host= db-port= target-schema= analyze-schema= analyze-table= new-dist-key= new-sort-keys= analyze-cols= threads= debug= output-file= report-file= do-execute= slot-count= ignore-errors= force= drop-old-data= comprows= query_group= ssl-option= suppress-cloudwatch="""
+    supported_args = """db= db-user= db-pwd= db-host= db-port= target-schema= analyze-schema= analyze-table= new-dist-key= new-sort-keys= analyze-cols= threads= debug= output-file= do-execute= slot-count= ignore-errors= force= drop-old-data= comprows= query_group= ssl-option= suppress-cloudwatch="""
 
     # extract the command line arguments
     try:
@@ -1179,1188 +1179,4 @@
 
 
 if __name__ == "__main__":
-    main(sys.argv)
-=======
-#!/usr/bin/env python
-
-'''
-analyze-schema-compression.py
-
-* Copyright 2014, Amazon.com, Inc. or its affiliates. All Rights Reserved.
-*
-* Licensed under the Amazon Software License (the "License").
-* You may not use this file except in compliance with the License.
-* A copy of the License is located at
-*
-* http://aws.amazon.com/asl/
-*
-* or in the "license" file accompanying this file. This file is distributed
-* on an "AS IS" BASIS, WITHOUT WARRANTIES OR CONDITIONS OF ANY KIND, either
-* express or implied. See the License for the specific language governing
-* permissions and limitations under the License.
-
-Analyses all tables in a Redshift Cluster Schema, and outputs a SQL script to 
-migrate database tables with sub-optimal column encodings to optimal column
-encodings as recommended by the database engine.
-
-The processing model that the script will generate is:
-    create new table XXX_$mig
-    insert select * from old table into new table
-    analyze new table
-    rename old table to XXX_$old or drop table
-    rename new table to old table
-
-Use with caution on a running system
-
-
-Ian Meyers
-Amazon Web Services (2014)
-'''
-
-from __future__ import print_function
-
-import getopt
-import getpass
-import os
-import re
-import sys
-import traceback
-from multiprocessing import Pool
-
-import boto3
-import datetime
-import math
-import pg8000
-import shortuuid
-import time
-
-try:
-    sys.path.append(os.path.join(os.path.dirname(__file__), ".."))
-except:
-    pass
-
-import aws_utils
-import config_constants
-
-thismodule = sys.modules[__name__]
-
-__version__ = ".9.3.1"
-
-OK = 0
-ERROR = 1
-INVALID_ARGS = 2
-NO_WORK = 3
-TERMINATED_BY_USER = 4
-NO_CONNECTION = 5
-
-# timeout for retries - 100ms
-RETRY_TIMEOUT = 100. / 1000
-
-# compiled regular expressions
-IDENTITY_RE = re.compile(r'"identity"\((?P<current>.*), (?P<base>.*), \(?\'(?P<seed>\d+),(?P<step>\d+)\'.*\)')
-
-
-def get_env_var(name, default_value):
-    return os.environ[name] if name in os.environ else default_value
-
-
-db_connections = {}
-db_name = get_env_var('PGDATABASE', None)
-db_user = get_env_var('PGUSER', None)
-db_pwd = None
-db_host = get_env_var('PGHOST', None)
-db_port = get_env_var('PGPORT', 5439)
-schema_name = 'public'
-target_schema = None
-table_name = None
-new_dist_key = None
-new_sort_keys = None
-debug = False
-threads = 2
-analyze_col_width = False
-do_execute = False
-query_slot_count = 1
-ignore_errors = False
-force = False
-drop_old_data = False
-comprows = None
-query_group = None
-ssl = False
-suppress_cw = None
-
-
-def execute_query(str):
-    conn = get_pg_conn()
-    cursor = conn.cursor()
-    cursor.execute(str)
-
-    try:
-        results = cursor.fetchall()
-    except pg8000.ProgrammingError as e:
-        if "no result set" in str(e):
-            return None
-        else:
-            raise e
-
-    return results
-
-
-def close_conn(conn):
-    try:
-        conn.close()
-    except Exception as e:
-        if debug:
-            if 'connection is closed' not in str(e):
-                print(e)
-
-
-def cleanup(conn):
-    # close all connections and close the output file
-    if conn is not None:
-        close_conn(conn)
-
-    for key in db_connections:
-        if db_connections[key] is not None:
-            close_conn(db_connections[key])
-
-
-def comment(string):
-    if string is not None:
-        if re.match('.*\\n.*', string) is not None:
-            print('/* [%s]\n%s\n*/\n' % (str(os.getpid()), string))
-        else:
-            print('-- [%s] %s' % (str(os.getpid()), string))
-
-
-def print_statements(statements):
-    if statements is not None:
-        for s in statements:
-            if s is not None:
-                print(s)
-
-
-def get_pg_conn():
-    global db_connections
-    pid = str(os.getpid())
-
-    conn = None
-
-    # get the database connection for this PID
-    try:
-        conn = db_connections[pid]
-    except KeyError:
-        pass
-
-    if conn is None:
-        # connect to the database
-        if debug:
-            comment('Connect [%s] %s:%s:%s:%s' % (pid, db_host, db_port, db, db_user))
-
-        try:
-            conn = pg8000.connect(user=db_user, host=db_host, port=db_port, database=db, password=db_pwd,
-                                  ssl=ssl, timeout=None)
-        except Exception as e:
-            print(e)
-            print('Unable to connect to Cluster Endpoint')
-            cleanup(conn)
-            return ERROR
-
-            # set default search path
-        search_path = 'set search_path = \'$user\',public,%s' % schema_name
-        if target_schema is not None and target_schema != schema_name:
-            search_path = search_path + ', %s' % target_schema
-
-        if debug:
-            comment(search_path)
-
-        cursor = None
-        try:
-            cursor = conn.cursor()
-            cursor.execute(search_path)
-        except pg8000.Error as e:
-            if re.match('schema "%s" does not exist' % schema_name, e.message) is not None:
-                print('Schema %s does not exist' % schema_name)
-            else:
-                print(e.message)
-            return None
-
-        if query_group is not None:
-            set_query_group = 'set query_group to %s' % query_group
-
-            if debug:
-                comment(set_query_group)
-
-            cursor.execute(set_query_group)
-
-        if query_slot_count is not None and query_slot_count != 1:
-            set_slot_count = 'set wlm_query_slot_count = %s' % query_slot_count
-
-            if debug:
-                comment(set_slot_count)
-
-            cursor.execute(set_slot_count)
-
-        # set a long statement timeout
-        set_timeout = "set statement_timeout = '1200000'"
-        if debug:
-            comment(set_timeout)
-
-        cursor.execute(set_timeout)
-
-        # set application name
-        set_name = "set application_name to 'ColumnEncodingUtility-v%s'" % __version__
-
-        if debug:
-            comment(set_name)
-
-        cursor.execute(set_name)
-
-        # cache the connection
-        db_connections[pid] = conn
-
-    return conn
-
-
-def get_identity(adsrc):
-    # checks if a column defined by adsrc (column from pg_attrdef) is
-    # an identity, since both identities and defaults end up in this table
-    # if is identity returns (seed, step); if not returns None
-    # TODO there ought be a better way than using a regex
-    m = IDENTITY_RE.match(adsrc)
-    if m:
-        return m.group('seed'), m.group('step')
-    else:
-        return None
-
-
-def get_foreign_keys(schema_name, target_schema, table_name):
-    has_fks = False
-
-    fk_statement = '''SELECT /* fetching foreign key relations */ conname,
-  pg_catalog.pg_get_constraintdef(cons.oid, true) as condef
- FROM pg_catalog.pg_constraint cons,
- pg_namespace pgn,
- pg_class pgc
- WHERE cons.conrelid = pgc.oid
- and pgn.nspname = '%s'
- and pgc.relnamespace = pgn.oid
- and pgc.oid = '%s'::regclass
- AND cons.contype = 'f'
- ORDER BY 1
-''' % (schema_name, table_name)
-
-    if debug:
-        comment(fk_statement)
-
-    foreign_keys = execute_query(fk_statement)
-    fk_statements = []
-
-    for fk in foreign_keys:
-        has_fks = True
-        references_clause = fk[1].replace('REFERENCES ', 'REFERENCES %s.' % target_schema)
-        fk_statements.append(
-            'alter table %s."%s" add constraint %s %s;' % (target_schema, table_name, fk[0], references_clause))
-
-    if has_fks:
-        return fk_statements
-    else:
-        return None
-
-
-def get_primary_key(table_schema, target_schema, original_table, new_table):
-    pk_statement = 'alter table %s."%s" add primary key (' % (target_schema, new_table)
-    has_pks = False
-
-    # get the primary key columns
-    statement = '''SELECT /* fetch primary key information */   
-  att.attname
-FROM pg_index ind, pg_class cl, pg_attribute att, pg_namespace pgn
-WHERE 
-  cl.oid = '%s'::regclass 
-  AND ind.indrelid = cl.oid 
-  AND att.attrelid = cl.oid
-  and cl.relnamespace = pgn.oid
-  and pgn.nspname = '%s'
-  and att.attnum = ANY(string_to_array(textin(int2vectorout(ind.indkey)), ' '))
-  and attnum > 0
-  AND ind.indisprimary
-order by att.attnum;
-''' % (original_table, table_schema)
-
-    if debug:
-        comment(statement)
-
-    pks = execute_query(statement)
-
-    for pk in pks:
-        has_pks = True
-        pk_statement = pk_statement + pk[0] + ','
-
-    pk_statement = pk_statement[:-1] + ');'
-
-    if has_pks:
-        return pk_statement
-    else:
-        return None
-
-
-def get_table_desc(table_name):
-    # get the table definition from the dictionary so that we can get relevant details for each column
-    statement = '''select /* fetching column descriptions for table */ "column", type, encoding, distkey, sortkey, "notnull", ad.adsrc
- from pg_table_def de, pg_attribute at LEFT JOIN pg_attrdef ad ON (at.attrelid, at.attnum) = (ad.adrelid, ad.adnum)
- where de.schemaname = '%s'
- and de.tablename = '%s'
- and at.attrelid = '%s."%s"'::regclass
- and de.column = at.attname
-''' % (schema_name, table_name, schema_name, table_name)
-
-    if debug:
-        comment(statement)
-
-    description = execute_query(statement)
-
-    descr = {}
-    for row in description:
-        if debug:
-            comment("Table Description: %s" % str(row))
-        descr[row[0]] = row
-
-    return descr
-
-
-def get_count_raw_columns(table_name):
-    # count the number of raw encoded columns which are not the sortkey, from the dictionary
-    statement = '''select /* getting count of raw columns in table */ count(9) count_raw_columns
-      from pg_table_def 
-      where schemaname = '%s'
-        and lower(encoding) in ('raw','none') 
-        and sortkey != 1        
-        and tablename = '%s'
-''' % (schema_name, table_name)
-
-    if debug:
-        comment(statement)
-
-    description = execute_query(statement)
-
-    return description
-
-
-def run_commands(conn, commands):
-    for c in commands:
-        if c is not None:
-            cursor = conn.cursor()
-            comment('[%s] Running %s' % (str(os.getpid()), c))
-            try:
-                if c.count(';') > 1:
-                    subcommands = c.split(';')
-
-                    for s in subcommands:
-                        if s is not None and s != '':
-                            cursor.execute(s.replace("\n", ""))
-                else:
-                    cursor.execute(c)
-                comment('Success.')
-            except Exception as e:
-                # cowardly bail on errors
-                conn.rollback()
-                print(traceback.format_exc())
-                return False
-
-    return True
-
-
-def analyze(table_info):
-    table_name = table_info[0]
-    dist_style = table_info[3]
-    owner = table_info[4]
-    table_comment = table_info[5]
-
-    # get the count of columns that have raw encoding applied
-    table_unoptimised = False
-    count_unoptimised = 0
-    encodings_modified = False
-    output = get_count_raw_columns(table_name)
-
-    if output is None:
-        print("Unable to determine potential RAW column encoding for %s" % table_name)
-        return ERROR
-    else:
-        for row in output:
-            if row[0] > 0:
-                table_unoptimised = True
-                count_unoptimised += row[0]
-
-    if not table_unoptimised and not force:
-        comment("Table %s does not require encoding optimisation" % table_name)
-        return OK
-    else:
-        comment("Table %s contains %s unoptimised columns" % (table_name, count_unoptimised))
-        if force:
-            comment("Using Force Override Option")
-
-        statement = 'analyze compression %s."%s"' % (schema_name, table_name)
-
-        if comprows is not None:
-            statement = statement + (" comprows %s" % int(comprows))
-
-        try:
-            if debug:
-                comment(statement)
-
-            comment("Analyzing Table '%s'" % (table_name,))
-
-            # run the analyze in a loop, because it could be locked by another process modifying rows and get a timeout
-            analyze_compression_result = None
-            analyze_retry = 10
-            attempt_count = 0
-            last_exception = None
-            while attempt_count < analyze_retry and analyze_compression_result is None:
-                try:
-                    analyze_compression_result = execute_query(statement)
-                except KeyboardInterrupt:
-                    # To handle Ctrl-C from user
-                    cleanup(conn)
-                    return TERMINATED_BY_USER
-                except Exception as e:
-                    print(e)
-                    attempt_count += 1
-                    last_exception = e
-
-                    # Exponential Backoff
-                    time.sleep(2 ** attempt_count * RETRY_TIMEOUT)
-
-            if analyze_compression_result is None:
-                if last_exception is not None:
-                    print("Unable to analyze %s due to Exception %s" % (table_name, last_exception.message))
-                else:
-                    print("Unknown Error")
-                return ERROR
-
-            if target_schema == schema_name:
-                target_table = '%s_$mig' % table_name
-            else:
-                target_table = table_name
-
-            create_table = 'begin;\nlock table %s."%s";\ncreate table %s."%s"(' % (
-                schema_name, table_name, target_schema, target_table,)
-
-            # query the table column definition
-            descr = get_table_desc(table_name)
-
-            encode_columns = []
-            statements = []
-            sortkeys = {}
-            has_zindex_sortkeys = False
-            has_identity = False
-            non_identity_columns = []
-            fks = []
-            table_distkey = None
-            table_sortkeys = []
-            new_sortkey_arr = [t.strip() for t in new_sort_keys.split(',')] if new_sort_keys is not None else []
-
-            # count of suggested optimizations
-            count_optimized = 0
-            # process each item given back by the analyze request
-            for row in analyze_compression_result:
-                if debug:
-                    comment("Analyzed Compression Row State: %s" % str(row))
-                col = row[1]
-
-                # compare the previous encoding to the new encoding
-                new_encoding = row[2]
-                old_encoding = descr[col][2]
-                old_encoding = 'raw' if old_encoding == 'none' else old_encoding
-                if new_encoding != old_encoding:
-                    encodings_modified = True
-                    count_optimized += 1
-
-                    if debug:
-                        comment("Column %s will be modified from %s encoding to %s encoding" % (
-                            col, old_encoding, new_encoding))
-
-                # fix datatypesj from the description type to the create type
-                col_type = descr[col][1]
-
-                # check whether varchars columns are too wide
-                if analyze_col_width and "character varying" in col_type:
-                    curr_col_length = int(re.search(r'\d+', col_type).group())
-                    if curr_col_length > 255:
-                        col_len_statement = 'select /* computing max column length */ max(len(%s)) from %s."%s"' % (
-                            descr[col][0], schema_name, table_name)
-                        try:
-                            if debug:
-                                comment(col_len_statement)
-
-                            comment("Analyzing max length of character column '%s' for table '%s.%s' " % (
-                                col, schema_name, table_name))
-
-                            # run the analyze in a loop, because it could be locked by another process modifying rows and get a timeout
-                            col_len_result = None
-                            col_len_retry = 10
-                            col_len_attempt_count = 0
-                            col_len_last_exception = None
-                            while col_len_attempt_count < col_len_retry and col_len_result is None:
-                                try:
-                                    col_len_result = execute_query(col_len_statement)
-                                except KeyboardInterrupt:
-                                    # To handle Ctrl-C from user
-                                    cleanup(conn)
-                                    return TERMINATED_BY_USER
-                                except Exception as e:
-                                    print(e)
-                                    col_len_attempt_count += 1
-                                    col_len_last_exception = e
-
-                                    # Exponential Backoff
-                                    time.sleep(2 ** col_len_attempt_count * RETRY_TIMEOUT)
-
-                            if col_len_result is None:
-                                if col_len_last_exception is not None:
-                                    print("Unable to determine length of %s for table %s due to Exception %s" % (
-                                        col, table_name, last_exception.message))
-                                else:
-                                    print("Unknown Error")
-                                return ERROR
-
-                            if debug:
-                                comment(
-                                    "Max width of character column '%s' for table '%s.%s' is %d. Current width is %d." % (
-                                        descr[col][0], schema_name, table_name, col_len_result[0][0],
-                                        curr_col_length))
-
-                            if col_len_result[0][0] < curr_col_length:
-                                col_type = re.sub(str(curr_col_length), str(col_len_result[0][0]), col_type)
-                                encodings_modified = True
-
-                        except Exception as e:
-                            print('Exception %s during analysis of %s' % (e.message, table_name))
-                            print(traceback.format_exc())
-                            return ERROR
-
-                col_type = col_type.replace('character varying', 'varchar').replace('without time zone', '')
-
-                # check whether number columns are too wide
-                if analyze_col_width and "int" in col_type:
-                    col_len_statement = 'select max(%s) from %s."%s"' % (descr[col][0], schema_name, table_name)
-                    try:
-                        if debug:
-                            comment(col_len_statement)
-
-                        comment("Analyzing max column '%s' for table '%s.%s' " % (col, schema_name, table_name))
-
-                        # run the analyze in a loop, because it could be locked by another process modifying rows and get a timeout
-                        col_len_result = None
-                        col_len_retry = 10
-                        col_len_attempt_count = 0
-                        col_len_last_exception = None
-                        while col_len_attempt_count < col_len_retry and col_len_result is None:
-                            try:
-                                col_len_result = execute_query(col_len_statement)
-                            except KeyboardInterrupt:
-                                # To handle Ctrl-C from user
-                                cleanup(conn)
-                                return TERMINATED_BY_USER
-                            except Exception as e:
-                                print(e)
-                                col_len_attempt_count += 1
-                                col_len_last_exception = e
-
-                                # Exponential Backoff
-                                time.sleep(2 ** col_len_attempt_count * RETRY_TIMEOUT)
-
-                        if col_len_result is None:
-                            if col_len_last_exception is not None:
-                                print("Unable to determine length of %s for table %s due to Exception %s" % (
-                                    col, table_name, last_exception.message))
-                            else:
-                                print("Unknown Error")
-                            return ERROR
-
-                        if debug:
-                            max = col_len_result[0][0] if col_len_result else 'not defined'
-                            comment("Max of column '%s' for table '%s.%s' is %s. Current column type is %s." % (
-                                descr[col][0], schema_name, table_name, max, col_type))
-
-                        # Test to see if largest value is smaller than largest value of smallint (2 bytes)
-                        if col_len_result[0][0] <= int(math.pow(2, 15) - 1) and col_type != "smallint":
-                            col_type = re.sub(col_type, "smallint", col_type)
-                            encodings_modified = True
-
-                            # Test to see if largest value is smaller than largest value of smallint (4 bytes)
-                        elif col_len_result[0][0] <= int(math.pow(2, 31) - 1) and col_type != "integer":
-                            col_type = re.sub(col_type, "integer", col_type)
-                            encodings_modified = True
-
-                    except Exception as e:
-                        print('Exception %s during analysis of %s' % (e.message, table_name))
-                        print(traceback.format_exc())
-                        return ERROR
-
-                        # link in the existing distribution key, or set the new one
-                row_distkey = descr[col][3]
-                if table_name is not None and new_dist_key is not None:
-                    if col == new_dist_key:
-                        distkey = 'DISTKEY'
-                        dist_style = 'KEY'
-                        table_distkey = col
-                    else:
-                        distkey = ''
-                else:
-                    if str(row_distkey).upper()[0] == 'T':
-                        distkey = 'DISTKEY'
-                        dist_style = 'KEY'
-                        table_distkey = col
-                    else:
-                        distkey = ''
-
-                # link in the existing sort keys, or set the new ones
-                row_sortkey = descr[col][4]
-                if table_name is not None and len(new_sortkey_arr) > 0:
-                    if col in new_sortkey_arr:
-                        sortkeys[new_sortkey_arr.index(col) + 1] = col
-                        table_sortkeys.append(col)
-                else:
-                    if row_sortkey != 0:
-                        # add the absolute ordering of the sortkey to the list of all sortkeys
-                        sortkeys[abs(row_sortkey)] = col
-                        table_sortkeys.append(col)
-
-                        if row_sortkey < 0:
-                            has_zindex_sortkeys = True
-
-                # don't compress first sort key
-                if abs(row_sortkey) == 1:
-                    compression = 'RAW'
-                else:
-                    compression = row[2]
-
-                # extract null/not null setting            
-                col_null = descr[col][5]
-
-                if str(col_null).upper() == 'TRUE':
-                    col_null = 'NOT NULL'
-                else:
-                    col_null = ''
-
-                # get default or identity syntax for this column
-                default_or_identity = descr[col][6]
-                if default_or_identity:
-                    ident_data = get_identity(default_or_identity)
-                    if ident_data is None:
-                        default_value = 'default %s' % default_or_identity
-                        non_identity_columns.append(col)
-                    else:
-                        default_value = 'identity (%s, %s)' % ident_data
-                        has_identity = True
-                else:
-                    default_value = ''
-                    non_identity_columns.append(col)
-
-                # add the formatted column specification
-                encode_columns.extend(['"%s" %s %s %s encode %s %s'
-                                       % (col, col_type, default_value, col_null, compression, distkey)])
-
-            # abort if a new distkey was set but we couldn't find it in the set of all columns
-            if new_dist_key is not None and table_distkey is None:
-                msg = "Column '%s' not found when setting new Table Distribution Key" % new_dist_key
-                comment(msg)
-                raise Exception(msg)
-
-            # abort if new sortkeys were set but we couldn't find them in the set of all columns
-            if new_sort_keys is not None and len(table_sortkeys) != len(new_sortkey_arr):
-                if debug:
-                    comment("Reqested Sort Keys: %s" % new_sort_keys)
-                    comment("Resolved Sort Keys: %s" % table_sortkeys)
-                msg = "Column resolution of sortkeys '%s' not found when setting new Table Sort Keys" % new_sort_keys
-                comment(msg)
-                raise Exception(msg)
-
-            # if this table's encodings have not changed, then don't do a modification, unless force options is set
-            if (not force) and (not encodings_modified):
-                comment("Column Encoding resulted in an identical table - no changes will be made")
-            else:
-                comment("Column Encoding will be modified for %s.%s" % (schema_name, table_name))
-
-                # add all the column encoding statements on to the create table statement, suppressing the leading comma on the first one
-                for i, s in enumerate(encode_columns):
-                    create_table += '\n%s%s' % ('' if i == 0 else ',', s)
-
-                create_table = create_table + '\n)\n'
-
-                # add diststyle all if needed
-                if dist_style == 'ALL':
-                    create_table = create_table + 'diststyle all\n'
-
-                # add sort key as a table block to accommodate multiple columns
-                if len(sortkeys) > 0:
-                    if debug:
-                        comment("Adding Sortkeys: %s" % sortkeys)
-                    sortkey = '%sSORTKEY(' % ('INTERLEAVED ' if has_zindex_sortkeys else '')
-
-                    for i in range(1, len(sortkeys) + 1):
-                        sortkey = sortkey + sortkeys[i]
-
-                        if i != len(sortkeys):
-                            sortkey = sortkey + ','
-                        else:
-                            sortkey = sortkey + ')\n'
-                    create_table = create_table + (' %s ' % sortkey)
-
-                create_table = create_table + ';'
-
-                # run the create table statement
-                statements.extend([create_table])
-
-                # get the primary key statement
-                statements.extend([get_primary_key(schema_name, target_schema, table_name, target_table)])
-
-                # set the table owner
-                statements.extend(['alter table %s."%s" owner to %s;' % (target_schema, target_table, owner)])
-
-                if table_comment is not None:
-                    statements.extend(
-                        ['comment on table %s."%s" is \'%s\';' % (target_schema, target_table, table_comment)])
-
-                # insert the old data into the new table
-                # if we have identity column(s), we can't insert data from them, so do selective insert
-                if has_identity:
-                    source_columns = ', '.join(non_identity_columns)
-                    mig_columns = '(' + source_columns + ')'
-                else:
-                    source_columns = '*'
-                    mig_columns = ''
-
-                insert = 'insert into %s."%s" %s select %s from %s."%s"' % (target_schema,
-                                                                            target_table,
-                                                                            mig_columns,
-                                                                            source_columns,
-                                                                            schema_name,
-                                                                            table_name)
-                if len(table_sortkeys) > 0:
-                    insert = "%s order by %s;" % (insert, ",".join(table_sortkeys))
-
-                statements.extend([insert])
-
-                # analyze the new table
-                analyze = 'analyze %s."%s";' % (target_schema, target_table)
-                statements.extend([analyze])
-
-                if target_schema == schema_name:
-                    # rename the old table to _$old or drop
-                    if drop_old_data:
-                        drop = 'drop table %s."%s" cascade;' % (target_schema, table_name)
-                    else:
-                        # the alter table statement for the current data will use the first 104 characters of the original table name, the current datetime as YYYYMMDD and a 10 digit random string
-                        drop = 'alter table %s."%s" rename to "%s_%s_%s_$old";' % (
-                            target_schema, table_name, table_name[0:104], datetime.date.today().strftime("%Y%m%d"),
-                            shortuuid.ShortUUID().random(length=10))
-
-                    statements.extend([drop])
-
-                    # rename the migrate table to the old table name
-                    rename = 'alter table %s."%s" rename to "%s";' % (target_schema, target_table, table_name)
-                    statements.extend([rename])
-
-                # add foreign keys
-                fks = get_foreign_keys(schema_name, target_schema, table_name)
-
-                statements.extend(['commit;'])
-
-                if do_execute:
-                    if not run_commands(get_pg_conn(), statements):
-                        if not ignore_errors:
-                            if debug:
-                                print("Error running statements: %s" % (str(statements),))
-                            return ERROR
-
-                    # emit a cloudwatch metric for the table
-                    if cw is not None:
-                        dimensions = [
-                            {'Name': 'ClusterIdentifier', 'Value': db_host.split('.')[0]},
-                            {'Name': 'TableName', 'Value': table_name}
-                        ]
-                        aws_utils.put_metric(cw, 'Redshift', 'ColumnEncodingModification', dimensions, None, 1, 'Count')
-                        if debug:
-                            comment("Emitted Cloudwatch Metric for Column Encoded table")
-                else:
-                    comment("No encoding modifications run for %s.%s" % (schema_name, table_name))
-        except Exception as e:
-            print('Exception %s during analysis of %s' % (e.message, table_name))
-            print(traceback.format_exc())
-            return ERROR
-
-        print_statements(statements)
-
-        return (OK, fks, encodings_modified)
-
-
-def usage(with_message):
-    print('Usage: analyze-schema-compression.py')
-    print('       Generates a script to optimise Redshift column encodings on all tables in a schema\n')
-
-    if with_message is not None:
-        print(with_message + "\n")
-
-    print('Arguments: --db                  - The Database to Use')
-    print('           --db-user             - The Database User to connect to')
-    print('           --db-pwd              - The Password for the Database User to connect to')
-    print('           --db-host             - The Cluster endpoint')
-    print('           --db-port             - The Cluster endpoint port (default 5439)')
-    print('           --analyze-schema      - The Schema to be Analyzed (default public)')
-    print('           --analyze-table       - A specific table to be Analyzed, if --analyze-schema is not desired')
-    print('           --analyze-cols        - Analyze column width and reduce the column width if needed')
-    print('           --new-dist-key        - Set a new Distribution Key (only used if --analyze-table is specified)')
-    print(
-        '           --new-sort-keys       - Set a new Sort Key using these comma separated columns (Compound Sort key only , and only used if --analyze-table is specified)')
-    print(
-        '           --target-schema       - Name of a Schema into which the newly optimised tables and data should be created, rather than in place')
-    print('           --threads             - The number of concurrent connections to use during analysis (default 2)')
-    print('           --output-file         - The full path to the output file to be generated')
-    print('           --debug               - Generate Debug Output including SQL Statements being run')
-    print('           --do-execute          - Run the compression encoding optimisation')
-    print('           --slot-count          - Modify the wlm_query_slot_count from the default of 1')
-    print('           --ignore-errors       - Ignore errors raised in threads when running and continue processing')
-    print(
-        '           --force               - Force table migration even if the table already has Column Encoding applied')
-    print('           --drop-old-data       - Drop the old version of the data table, rather than renaming')
-    print('           --comprows            - Set the number of rows to use for Compression Encoding Analysis')
-    print('           --query_group         - Set the query_group for all queries')
-    print('           --ssl-option          - Set SSL to True or False (default False)')
-    print(
-        '           --suppress-cloudwatch - Set to True to suppress CloudWatch Metrics being created when --do-execute is True')
-    sys.exit(INVALID_ARGS)
-
-
-# method used to configure global variables, so that we can call the run method
-def configure(**kwargs):
-    # setup globals
-    global db_name
-    global db_user
-    global db_pwd
-    global db_host
-    global db_port
-    global threads
-    global schema_name
-    global table_name
-    global new_dist_key
-    global new_sort_keys
-    global analyze_col_width
-    global target_schema
-    global debug
-    global do_execute
-    global query_slot_count
-    global ignore_errors
-    global force
-    global drop_old_data
-    global comprows
-    global query_group
-    global ssl
-    global suppress_cw
-
-    # set variables
-    for key, value in kwargs.iteritems():
-        setattr(thismodule, key, value)
-
-        if debug:
-            comment("%s = %s" % (key, value))
-
-    # create a cloudwatch client
-    region_key = 'AWS_REGION'
-    aws_region = os.environ[region_key] if region_key in os.environ else 'us-east-1'
-    if "suppress_cw" not in kwargs or not kwargs["suppress_cw"]:
-        try:
-            cw = boto3.client('cloudwatch', region_name=aws_region)
-        except Exception as e:
-            if debug:
-                print(traceback.format_exc())
-
-    if debug:
-        comment("Redshift Column Encoding Utility Configuration")
-
-        if "suppress_cw" in kwargs and kwargs["suppress_cw"]:
-            comment("Suppressing CloudWatch metrics")
-        else:
-            if cw is not None:
-                comment("Created Cloudwatch Emitter in %s" % aws_region)
-
-
-def run():
-    # get a connection for the controlling processes
-    master_conn = get_pg_conn()
-
-    if master_conn is None or master_conn == ERROR:
-        return NO_CONNECTION
-
-    comment("Connected to %s:%s:%s as %s" % (db_host, db_port, db, db_user))
-    if table_name is not None:
-        snippet = "Table '%s'" % table_name
-    else:
-        snippet = "Schema '%s'" % schema_name
-
-    comment("Analyzing %s for Columnar Encoding Optimisations with %s Threads..." % (snippet, threads))
-
-    if do_execute:
-        if drop_old_data:
-            really_go = getpass.getpass(
-                "This will make irreversible changes to your database, and cannot be undone. Type 'Yes' to continue: ")
-
-            if not really_go == 'Yes':
-                print("Terminating on User Request")
-                return TERMINATED_BY_USER
-
-        comment("Recommended encoding changes will be applied automatically...")
-    else:
-        pass
-
-    if table_name is not None:
-        statement = '''select trim(a.name) as table, b.mbytes, a.rows, decode(pgc.reldiststyle,0,'EVEN',1,'KEY',8,'ALL') dist_style, TRIM(pgu.usename) "owner", pgd.description
-from (select db_id, id, name, sum(rows) as rows from stv_tbl_perm a group by db_id, id, name) as a
-join pg_class as pgc on pgc.oid = a.id
-left outer join pg_description pgd ON pgd.objoid = pgc.oid
-join pg_namespace as pgn on pgn.oid = pgc.relnamespace
-join pg_user pgu on pgu.usesysid = pgc.relowner
-join (select tbl, count(*) as mbytes
-from stv_blocklist group by tbl) b on a.id=b.tbl
-and pgn.nspname = '%s' and pgc.relname = '%s'        
-        ''' % (schema_name, table_name)
-    else:
-        # query for all tables in the schema ordered by size descending
-        comment("Extracting Candidate Table List...")
-
-        statement = '''select trim(a.name) as table, b.mbytes, a.rows, decode(pgc.reldiststyle,0,'EVEN',1,'KEY',8,'ALL') dist_style, TRIM(pgu.usename) "owner", pgd.description
-from (select db_id, id, name, sum(rows) as rows from stv_tbl_perm a group by db_id, id, name) as a
-join pg_class as pgc on pgc.oid = a.id
-left outer join pg_description pgd ON pgd.objoid = pgc.oid
-join pg_namespace as pgn on pgn.oid = pgc.relnamespace
-join pg_user pgu on pgu.usesysid = pgc.relowner 
-join (select tbl, count(*) as mbytes
-from stv_blocklist group by tbl) b on a.id=b.tbl
-where pgn.nspname = '%s'
-  and a.name::text SIMILAR TO '[A-Za-z0-9_]*'
-order by 2;
-        ''' % (schema_name,)
-
-    if debug:
-        comment(statement)
-
-    query_result = execute_query(statement)
-
-    if query_result is None:
-        comment("Unable to issue table query - aborting")
-        return ERROR
-
-    table_names = []
-    for row in query_result:
-        table_names.append(row)
-
-    comment("Analyzing %s table(s) which contain allocated data blocks" % (len(table_names)))
-
-    if debug:
-        [comment(str(x)) for x in table_names]
-
-    result = []
-
-    if table_names is not None:
-        # we'll use a Pool to process all the tables with multiple threads, or just sequentially if 1 thread is requested         
-        if threads > 1:
-            # setup executor pool
-            p = Pool(threads)
-
-            try:
-                # run all concurrent steps and block on completion
-                result = p.map(analyze, table_names)
-            except KeyboardInterrupt:
-                # To handle Ctrl-C from user
-                p.close()
-                p.terminate()
-                cleanup(master_conn)
-                return TERMINATED_BY_USER
-            except:
-                print(traceback.format_exc())
-                p.close()
-                p.terminate()
-                cleanup(master_conn)
-                return ERROR
-
-            p.terminate()
-        else:
-            for t in table_names:
-                result.append(analyze(t))
-    else:
-        comment("No Tables Found to Analyze")
-
-    # return any non-zero worker output statuses
-    modified_tables = 0
-    for ret in result:
-        if isinstance(ret, (list, tuple)):
-            return_code = ret[0]
-            fk_commands = ret[1]
-            modified_tables = modified_tables + 1 if ret[2] else modified_tables
-        else:
-            return_code = ret
-            fk_commands = None
-
-        if fk_commands is not None and len(fk_commands) > 0:
-            print_statements(fk_commands)
-
-            if do_execute:
-                if not run_commands(master_conn, fk_commands):
-                    if not ignore_errors:
-                        print("Error running commands %s" % (fk_commands,))
-                        return ERROR
-
-        if return_code != OK:
-            print("Error in worker thread: return code %d. Exiting." % (return_code,))
-            return return_code
-
-    comment("Performed modification of %s tables" % modified_tables)
-
-    if do_execute:
-        if not master_conn.commit():
-            return ERROR
-
-    comment('Processing Complete')
-    cleanup(master_conn)
-
-    return OK
-
-
-def main(argv):
-    supported_args = """db= db-user= db-pwd= db-host= db-port= target-schema= analyze-schema= analyze-table= new-dist-key= new-sort-keys= analyze-cols= threads= debug= output-file= do-execute= slot-count= ignore-errors= force= drop-old-data= comprows= query_group= ssl-option= suppress-cloudwatch="""
-
-    # extract the command line arguments
-    try:
-        optlist, remaining = getopt.getopt(argv[1:], "", supported_args.split())
-    except getopt.GetoptError as err:
-        print(str(err))
-        usage(None)
-
-    # parse command line arguments
-    args = {}
-    for arg, value in optlist:
-        if arg == "--db":
-            if value == '' or value is None:
-                usage()
-            else:
-                args[config_constants.DB_NAME] = value
-        elif arg == "--db-user":
-            if value == '' or value is None:
-                usage()
-            else:
-                args[config_constants.DB_USER] = value
-        elif arg == "--db-host":
-            if value == '' or value is None:
-                usage()
-            else:
-                args[config_constants.DB_HOST] = value
-        elif arg == "--db-port":
-            if value != '' and value is not None:
-                args[config_constants.DB_PORT] = int(value)
-        elif arg == "--db-pwd":
-            if value != '' and value is not None:
-                args[config_constants.DB_PASSWORD] = value
-        elif arg == "--analyze-schema":
-            if value != '' and value is not None:
-                args[config_constants.SCHEMA_NAME] = value
-        elif arg == "--analyze-table":
-            if value != '' and value is not None:
-                args[config_constants.TABLE_NAME] = value
-        elif arg == "--new-dist-key":
-            if value != '' and value is not None:
-                args['new_dist_key'] = value
-        elif arg == "--new-sort-keys":
-            if value != '' and value is not None:
-                args['new_sort_keys'] = value
-        elif arg == "--analyze-cols":
-            if value != '' and value is not None:
-                args['analyze_col_width'] = value
-        elif arg == "--target-schema":
-            if value != '' and value is not None:
-                args[config_constants.TARGET_SCHEMA] = value
-        elif arg == "--threads":
-            if value != '' and value is not None:
-                args[config_constants.THREADS] = int(value)
-        elif arg == "--debug":
-            if value == 'true' or value == 'True':
-                args[config_constants.DEBUG] = True
-            else:
-                args[config_constants.DEBUG] = False
-        elif arg == "--output-file":
-            sys.stdout = open(value, 'w')
-        elif arg == "--ignore-errors":
-            if value == 'true' or value == 'True':
-                args[config_constants.IGNORE_ERRORS] = True
-            else:
-                args[config_constants.IGNORE_ERRORS] = False
-        elif arg == "--force":
-            if value == 'true' or value == 'True':
-                args[config_constants.FORCE] = True
-            else:
-                args[config_constants.FORCE] = False
-        elif arg == "--drop-old-data":
-            if value == 'true' or value == 'True':
-                args[config_constants.DROP_OLD_DATA] = True
-            else:
-                args[config_constants.DROP_OLD_DATA] = False
-        elif arg == "--do-execute":
-            if value == 'true' or value == 'True':
-                args[config_constants.DO_EXECUTE] = True
-            else:
-                args[config_constants.DO_EXECUTE] = False
-        elif arg == "--slot-count":
-            args[config_constants.QUERY_SLOT_COUNT] = int(value)
-        elif arg == "--comprows":
-            args[config_constants.COMPROWS] = int(value)
-        elif arg == "--query_group":
-            if value != '' and value is not None:
-                args[config_constants.QUERY_GROUP] = value
-        elif arg == "--ssl-option":
-            if value == 'true' or value == 'True':
-                args[config_constants.SSL] = True
-            else:
-                args[config_constants.SSL] = False
-        elif arg == "--suppress-cloudwatch":
-            if value == 'true' or value == 'True':
-                args[config_constants.SUPPRESS_CLOUDWATCH] = True
-            else:
-                args[config_constants.SUPPRESS_CLOUDWATCH] = False
-        else:
-            assert False, "Unsupported Argument " + arg
-            usage()
-
-    # Validate that we've got all the args needed
-    if config_constants.DB_NAME not in args:
-        usage("Missing Parameter 'db'")
-    if config_constants.DB_USER not in args:
-        usage("Missing Parameter 'db-user'")
-    if config_constants.DB_HOST not in args:
-        usage("Missing Parameter 'db-host'")
-    if config_constants.DB_PORT not in args:
-        usage("Missing Parameter 'db-port'")
-    if config_constants.SCHEMA_NAME not in args:
-        args[config_constants.SCHEMA_NAME] = 'public'
-    if config_constants.TARGET_SCHEMA not in args:
-        args[config_constants.TARGET_SCHEMA] = args[config_constants.SCHEMA_NAME]
-
-    # Reduce to 1 thread if we're analyzing a single table
-    if config_constants.TABLE_NAME in args:
-        args[config_constants.THREADS] = 1
-
-    # get the database password
-    if config_constants.DB_PASSWORD not in args:
-        args[config_constants.DB_PASSWORD] = getpass.getpass("Password <%s>: " % db_user)
-
-    # setup the configuration
-    configure(**args)
-
-    # run the analyser
-    result_code = run()
-
-    # exit based on the provided return code
-    return result_code
-
-
-if __name__ == "__main__":
-    main(sys.argv)
->>>>>>> 6a119327
+    main(sys.argv)