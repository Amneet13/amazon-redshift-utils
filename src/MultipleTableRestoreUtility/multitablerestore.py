--- conflicted
+++ resolved
@@ -70,11 +70,7 @@
             print("[%s] STATUS: %s " % (datetime_str, self.restorestatus('Status')))
         else:
             print("[%s] DETAIL: Table %s.%s restored to database %s. Total size restored is %sMB." \
-<<<<<<< HEAD
                   % (datetime_str, self.restorestatus('TargetSchemaName'), self.restorestatus('NewTableName'),
-=======
-             % (datetime_str, self.restorestatus('TargetSchemaName'), self.restorestatus('NewTableName'),
->>>>>>> 64fff0dd
                      self.restorestatus('TargetDatabaseName'), self.restorestatus('TotalDataInMegaBytes')))
 
 
@@ -95,11 +91,7 @@
             #  Check json for valid key
             if 'TableRestoreList' not in datac:
                 print('ERROR: \'%s\' key in %s list is an invalid key. Valid key is \'TableRestoreList\'.' \
-<<<<<<< HEAD
                       % (datac.keys()[0], filename))
-=======
-                 % (datac.keys()[0], filename))
->>>>>>> 64fff0dd
                 exit()
     #  Check restore list file exists
     except IOError:
